/// \file IOHprofiler_csv_logger.cpp
/// \brief cpp file for the class IOHprofiler_csv_logger.
///
/// A detailed file description.
///
/// \author Furong Ye

#include "IOHprofiler_csv_logger.h"

IOHprofiler_csv_logger::IOHprofiler_csv_logger() {
  this->output_directory = "./";
  this->folder_name = "IOHprofiler_test";
  this->algorithm_name =  "algorithm";
  this->algorithm_info = "algorithm_info";
}

IOHprofiler_csv_logger::IOHprofiler_csv_logger(std::string directory, std::string folder_name,
                        std::string alg_name, std::string alg_info) {
  this->output_directory = directory;
  this->folder_name = folder_name;
  this->algorithm_name =  alg_name;
  this->algorithm_info = alg_info;
}

IOHprofiler_csv_logger::~IOHprofiler_csv_logger() {
  this->clear_logger();
}

bool IOHprofiler_csv_logger::folder_exist(std::string folder_name) {
  // #if defined(_WIN32) || defined(_WIN64) || defined(__MINGW64__) || defined(__CYGWIN__)
  //   DWORD ftyp = GetFileAttributesA(folder_name.c_str());
  //   if (ftyp & FILE_ATTRIBUTE_DIRECTORY)
  //     return true;
  //   else
  //     return false;
  // #else
  //   std::fstream _file;
  //   _file.open(folder_name, std::ios::in);
  //   if(!_file) {
  //     return false;
  //   } else {
  //     return true;
  //   }
  // #endif
  
  // Check for existence.
  #if defined(_WIN32) || defined(_WIN64) || defined(__MINGW64__) || defined(__CYGWIN__)
    if( _access(folder_name.c_str(), 0 ) != -1 ) {
      // Check for write permission.
      // Assume file is read-only.
      if( _access(folder_name.c_str(), 2 ) == -1 )
        return false;
      else 
        return true;
    } else {
      return false;
    }
  #else
    if( access(folder_name.c_str(), F_OK ) == 0) {
      if( access(folder_name.c_str(), W_OK ) == 0)
        return true;
      else
        return false;
    } else {
      return false;
    }
  #endif
}

void IOHprofiler_csv_logger::activate_logger() {
  openIndex();
}

int IOHprofiler_csv_logger::openIndex() { 
  std::string experiment_folder_name = IOHprofiler_experiment_folder_name();
  return IOHprofiler_create_folder(experiment_folder_name);
}

int IOHprofiler_csv_logger::IOHprofiler_create_folder(std::string folder_name) { 
#if defined(_WIN32) || defined(_WIN64) || defined(__MINGW64__) || defined(__CYGWIN__)  
  if (mkdir(folder_name.c_str()) == 0) {
#else
  if (mkdir(folder_name.c_str(),S_IRWXU) == 0) {
#endif
    return 1;
  } else {
    IOH_error("Error on creating directory" + folder_name);
    return 0;
  }
}

std::string IOHprofiler_csv_logger::IOHprofiler_experiment_folder_name() {
  std::string renamed_directory = this->output_directory + IOHprofiler_path_separator + this->folder_name;
  std::string temp_folder_name = this->folder_name;
  int index = 0;
  //while (fs::exists(renamed_directory.c_str())) {
  while (folder_exist(renamed_directory) ) {
    ++index;
    temp_folder_name = this->folder_name  + '-' + _toString(index);
    renamed_directory = this->output_directory + IOHprofiler_path_separator + temp_folder_name;
  }
  this->folder_name = temp_folder_name;
  return renamed_directory;
}

void IOHprofiler_csv_logger::write_header() {
  std::string sub_directory_name = this->output_directory + IOHprofiler_path_separator 
                        + this->folder_name + IOHprofiler_path_separator
                        + "data_f" + _toString(problem_id)
                        + "_" + problem_name;
  
  std::string dat_header = "\"function evaluation\" \"current f(x)\" \"best-so-far f(x)\" \"current af(x)+b\"  \"best af(x)+b\"";
  if(this->logging_parameters.size() != 0) {
    for (std::map<std::string, std::shared_ptr<double> >::iterator iter = this->logging_parameters.begin(); iter != this->logging_parameters.end(); ++iter) {
      dat_header = dat_header + " \"" + iter->first + "\"";
    }
  }

  // if (!fs::exists(sub_directory_name.c_str())) {
  if (!folder_exist(sub_directory_name)) {
    IOHprofiler_create_folder(sub_directory_name.c_str());
  }

  if (complete_status()) {
    std::string cdat_name = sub_directory_name + IOHprofiler_path_separator 
                          + "IOHprofiler_f" + _toString(problem_id) + "_DIM"
                          + _toString(dimension) + ".cdat";

    if (this->cdat.is_open()) {
      this->cdat.close();
    }
    this->cdat.open(cdat_name.c_str(),std::ofstream::out | std::ofstream::app);
    //this->cdat << dat_header << '\n';
    this->cdat_buffer = "";
    this->write_in_buffer(dat_header+"\n",this->cdat_buffer,this->cdat);
  }

  if (interval_status()) {
    std::string idat_name = sub_directory_name + IOHprofiler_path_separator 
                          + "IOHprofiler_f" + _toString(problem_id) + "_DIM"
                          + _toString(dimension) + ".idat";

    if (this->idat.is_open()) {
      this->idat.close();
    }
    this->idat.open(idat_name.c_str(),std::ofstream::out | std::ofstream::app);
    //this->idat << dat_header << '\n';
    this->idat_buffer = "";
    this->write_in_buffer(dat_header+"\n",this->idat_buffer,this->idat);
  }

  if (update_status()) {
    std::string dat_name = sub_directory_name + IOHprofiler_path_separator 
                            + "IOHprofiler_f" + _toString(problem_id) + "_DIM"
                            + _toString(dimension) + ".dat";

    if (this->dat.is_open()) {
      this->dat.close();
    }
    this->dat_buffer = "";
    this->dat.open(dat_name.c_str(),std::ofstream::out | std::ofstream::app);
    //this->dat << dat_header << '\n';
    this->write_in_buffer(dat_header+"\n",this->dat_buffer,this->dat);
  }

  if (time_points_status()) {
    std::string tdat_name = sub_directory_name + IOHprofiler_path_separator 
                            + "IOHprofiler_f" + _toString(problem_id) + "_DIM"
                            + _toString(dimension) + ".tdat";

    if (this->tdat.is_open()) {
      this->tdat.close();
    }
    this->tdat_buffer = "";
    this->tdat.open(tdat_name.c_str(),std::ofstream::out | std::ofstream::app);
    //this->tdat << dat_header << '\n';
     this->write_in_buffer(dat_header+"\n",this->tdat_buffer,this->tdat);
  }
}

void IOHprofiler_csv_logger::track_problem(const int problem_id, const int dimension, const int instance, const std::string problem_name, const IOH_optimization_type maximization_minimization_flag){
  /// Handle info of the previous problem.
  if (infoFile.is_open()) {
    write_info(this->instance, this->best_y[0], this->best_transformed_y[0], this->optimal_evaluations,
                                    this->last_y[0], this->last_transformed_y[0], this->last_evaluations);
  }

  this->optimal_evaluations = 0;
  this->last_evaluations = 0;

  /// TO DO: Update the method of initializing this value.

  if (maximization_minimization_flag == IOH_optimization_type::Maximization) {
    this->best_y.clear();
    this->best_y.push_back(-DBL_MAX);
    this->best_transformed_y.clear();
    this->best_transformed_y.push_back(-DBL_MAX);
    this->last_y.clear();
    this->last_y.push_back(-DBL_MAX);
    this->last_transformed_y.clear();
    this->last_transformed_y.push_back(-DBL_MAX);
  } else {
    this->best_y.clear();
    this->best_y.push_back(DBL_MAX);
    this->best_transformed_y.clear();
    this->best_transformed_y.push_back(DBL_MAX);
    this->last_y.clear();
    this->last_y.push_back(DBL_MAX);
    this->last_transformed_y.clear();
    this->last_transformed_y.push_back(DBL_MAX);
  }
  
  reset_observer(maximization_minimization_flag);

  this->problem_id = problem_id;
  this->dimension = dimension;
  this->instance = instance;
  this->problem_name = problem_name;
  this->maximization_minimization_flag = maximization_minimization_flag;
  
  openInfo(problem_id,dimension,problem_name);
  header_flag = false;
}


void IOHprofiler_csv_logger::track_problem(const IOHprofiler_problem<int> & problem) {
  // this->tracked_problem_int = nullptr;
  // this->tracked_problem_double = nullptr;

  this->track_problem(
    problem.IOHprofiler_get_problem_id(), 
    problem.IOHprofiler_get_number_of_variables(), 
    problem.IOHprofiler_get_instance_id(),
    problem.IOHprofiler_get_problem_name(),
    problem.IOHprofiler_get_optimization_type()
  );
  
  // this->problem_type = problem.IOHprofiler_get_problem_type();
  // this->tracked_problem_int = std::make_shared<IOHprofiler_problem<int> >(problem);
}

void IOHprofiler_csv_logger::track_problem(const IOHprofiler_problem<double> & problem) {
  // this->tracked_problem_int = nullptr;
  // this->tracked_problem_double = nullptr;
  this->track_problem(
    problem.IOHprofiler_get_problem_id(), 
    problem.IOHprofiler_get_number_of_variables(), 
    problem.IOHprofiler_get_instance_id(),
    problem.IOHprofiler_get_problem_name(),
    problem.IOHprofiler_get_optimization_type()
  );
  
  // this->problem_type = problem.IOHprofiler_get_problem_type();
  // this->tracked_problem_double = std::make_shared<IOHprofiler_problem<double> >(problem);
}

void IOHprofiler_csv_logger::track_suite(std::string suite_name){
  this->suite_name = suite_name;
}

void IOHprofiler_csv_logger::set_parameters(const std::vector<std::shared_ptr<double> > &parameters) {
  if (this->logging_parameters.size() != 0) {
    this->logging_parameters.clear();
  }

  for (size_t i = 0; i != parameters.size(); i++) {
    this->logging_parameters["parameter" + _toString(i+1)] = parameters[i];
  }
}

void IOHprofiler_csv_logger::set_parameters(const std::vector<std::shared_ptr<double> > &parameters, const std::vector<std::string> &parameters_name) {
  if (parameters_name.size() != parameters.size()) {
    IOH_error("Parameters and their names are given with different size.");
  }
  if (this->logging_parameters.size() != 0) {
    this->logging_parameters.clear();
  }
  for (size_t i = 0; i != parameters.size(); i++) {
    this->logging_parameters[parameters_name[i]] = parameters[i];
<<<<<<< HEAD
  }
}


///Only for python wrapper.
void IOHprofiler_csv_logger::set_parameters_name(const std::vector<std::string > &parameters_name) {
  if (this->logging_parameters.size() != 0) {
    this->logging_parameters.clear();
  }
  //default value set as -9999.
  for (size_t i = 0; i != parameters_name.size(); i++) {
    this->logging_parameters[parameters_name[i]] = std::make_shared<double>(-9999);
  }
}

///Only for python wrapper.
void IOHprofiler_csv_logger::set_parameters_name(const std::vector<std::string > &parameters_name, const std::vector<double> &initial_parameters) {
  if (parameters_name.size() != initial_parameters.size()) {
    IOH_error("Parameters and their names are given with different size.");
  }
  //default value set as -9999.
  for (size_t i = 0; i != parameters_name.size(); i++) {
    this->logging_parameters[parameters_name[i]] = std::make_shared<double>(initial_parameters[i]);
  }
}

///Only for python wrapper.
void IOHprofiler_csv_logger::set_parameters(const std::vector<std::string > &parameters_name, const std::vector<double> &parameters) {
  if (parameters_name.size() != parameters.size()) {
    IOH_error("Parameters and their names are given with different size.");
  }
  for (size_t i = 0; i != parameters_name.size(); ++i)
  if(this->logging_parameters.find(parameters_name[i]) != this->logging_parameters.end()) {
    *this->logging_parameters[parameters_name[i]] = parameters[i];
  } else {
    IOH_error("Parameter " + parameters_name[i] + " does not exist");
  }
}

void IOHprofiler_csv_logger::add_dynamic_attribute(const std::vector<std::shared_ptr<double> > &attributes) {
  if (this->attr_per_run_name_value.size() != 0) {
    this->attr_per_run_name_value.clear();
  }

  for (size_t i = 0; i != attributes.size(); i++) {
    this->attr_per_run_name_value["attr" + _toString(i+1)] = attributes[i];
  }
}

void IOHprofiler_csv_logger::add_dynamic_attribute(const std::vector<std::shared_ptr<double> > &attributes, const std::vector<std::string> &attributes_name) {
  if (attributes_name.size() != attributes.size()) {
    IOH_error("Attributes and their names are given with different size.");
  }
  if (this->attr_per_run_name_value.size() != 0) {
    this->attr_per_run_name_value.clear();
  }
  for (size_t i = 0; i != attributes.size(); i++) {
    this->attr_per_run_name_value[attributes_name[i]] = attributes[i];
  }
}

///Only for python wrapper.
void IOHprofiler_csv_logger::set_dynamic_attributes_name(const std::vector<std::string > &attributes_name) {
  if (this->attr_per_run_name_value.size() != 0) {
    this->attr_per_run_name_value.clear();
  }
  //default value set as -9999.
  for (size_t i = 0; i != attributes_name.size(); i++) {
    this->attr_per_run_name_value[attributes_name[i]] = std::make_shared<double>(-9999);
  }
}

///Only for python wrapper.
void IOHprofiler_csv_logger::set_dynamic_attributes_name(const std::vector<std::string > &attributes_name, const std::vector<double> &initial_attributes) {
  if (attributes_name.size() != initial_attributes.size()) {
    IOH_error("Attributes and their names are given with different size.");
  }
  //default value set as -9999.
  for (size_t i = 0; i != attributes_name.size(); i++) {
    this->attr_per_run_name_value[attributes_name[i]] = std::make_shared<double>(initial_attributes[i]);
  }
}

///Only for python wrapper.
void IOHprofiler_csv_logger::set_dynamic_attributes(const std::vector<std::string > &attributes_name, const std::vector<double> &attributes) {
  if (attributes_name.size() != attributes.size()) {
    IOH_error("Attributes and their names are given with different size.");
  }
  for (size_t i = 0; i != attributes_name.size(); ++i)
  if(this->attr_per_run_name_value.find(attributes_name[i]) != this->attr_per_run_name_value.end()) {
    *this->attr_per_run_name_value[attributes_name[i]] = attributes[i];
  } else {
    IOH_error("Dynamic attributes " + attributes_name[i] + " does not exist");
  }
}

=======
  }
}

void IOHprofiler_csv_logger::add_dynamic_attribute(const std::vector<std::shared_ptr<double> > &attributes) {
  if (this->attr_per_run_name_value.size() != 0) {
    this->attr_per_run_name_value.clear();
  }

  for (size_t i = 0; i != attributes.size(); i++) {
    this->attr_per_run_name_value["attr" + _toString(i+1)] = attributes[i];
  }
}

void IOHprofiler_csv_logger::add_dynamic_attribute(const std::vector<std::shared_ptr<double> > &attributes, const std::vector<std::string> &attributes_name) {
  if (attributes_name.size() != attributes.size()) {
    IOH_error("Attributes and their names are given with different size.");
  }
  if (this->attr_per_run_name_value.size() != 0) {
    this->attr_per_run_name_value.clear();
  }
  for (size_t i = 0; i != attributes.size(); i++) {
    this->attr_per_run_name_value[attributes_name[i]] = attributes[i];
  }
}



>>>>>>> 5e2500ef
void IOHprofiler_csv_logger::do_log(const std::vector<double> & log_info) {
  this->write_line( (size_t)(log_info[0]),log_info[1],log_info[2],log_info[3],log_info[4]);
};

void IOHprofiler_csv_logger::write_line(const std::vector<double> & log_info) {
  this->write_line( (size_t)(log_info[0]),log_info[1],log_info[2],log_info[3],log_info[4]);
};

/// \todo The precision of double values.
void IOHprofiler_csv_logger::write_line(const size_t evaluations, const double y, const double best_so_far_y,
                 const double transformed_y, const double best_so_far_transformed_y) {
  if (header_flag == false) {
    this->write_header();
    header_flag = true;
  }

  this->last_evaluations = evaluations;
  this->last_y[0] = y;
  this->last_transformed_y[0] = transformed_y;

  bool cdat_flag = complete_trigger();
  bool idat_flag = interval_trigger(evaluations);
  bool dat_flag = update_trigger(transformed_y,maximization_minimization_flag);
  bool tdat_flag = time_points_trigger(evaluations);

  bool need_write =  cdat_flag || idat_flag || dat_flag || tdat_flag;

  if (need_write) {
    std::string written_line = _toString(evaluations) + " " + _toString(y) + " "
                             + _toString(best_so_far_y) + " " + _toString(transformed_y) + " "
                             + _toString(best_so_far_transformed_y);
    
    if (this->logging_parameters.size() != 0) {
      for (std::map<std::string, std::shared_ptr<double> >::iterator iter = this->logging_parameters.begin(); iter != this->logging_parameters.end(); ++iter) {
        written_line += " ";
        written_line += _toString(*(iter->second));
      }
    }
    
    written_line += '\n';

    if (cdat_flag) {
      if (!this->cdat.is_open()) {
        IOH_error("*.cdat file is not open");
      }
      //this->cdat << written_line;
      this->write_in_buffer(written_line,this->cdat_buffer,this->cdat);
    }

    if (idat_flag) {
      if (!this->idat.is_open()) {
        IOH_error("*.idat file is not open");
      }
      //this->idat << written_line;
      this->write_in_buffer(written_line,this->idat_buffer,this->idat);
    }

    if (dat_flag) {
      if (!this->dat.is_open()) {
        IOH_error("*.dat file is not open");
      }
      //this->dat << written_line;
      this->write_in_buffer(written_line,this->dat_buffer,this->dat);
    }

    if (tdat_flag) {
      if (!this->tdat.is_open()) {
        IOH_error("*.tdat file is not open");
      }
      //this->tdat << written_line;
      this->write_in_buffer(written_line,this->tdat_buffer,this->tdat);
    }
  }

  if (compareObjectives(transformed_y,this->best_transformed_y[0],this->maximization_minimization_flag)) {
    this->update_logger_info(evaluations,y,transformed_y);
  }
}

void IOHprofiler_csv_logger::openInfo(int problem_id, int dimension, std::string problem_name) {
  this->info_buffer = "";
  std::string titleflag = "";
  std::string optimization_type;
  if (this->maximization_minimization_flag == IOH_optimization_type::Maximization) {
    optimization_type = "T";
  } else {
    optimization_type = "F";
  }

  if (problem_id != this->last_problem_id) {
    this->infoFile.close();
    std::string infoFile_name = this->output_directory + IOHprofiler_path_separator 
                          + this->folder_name + IOHprofiler_path_separator
                          + "IOHprofiler_f" + _toString(problem_id)
                          + "_" + problem_name
                          + ".info";
    // if (fs::exists(infoFile_name.c_str())) {
    if (folder_exist(infoFile_name)) {
      titleflag = "\n";
    }
    this->infoFile.open(infoFile_name.c_str(),std::ofstream::out | std::ofstream::app);
    //this->infoFile << titleflag;
    this->info_buffer += titleflag;
    //this->infoFile << "suite = \"" << this->suite_name << "\", funcId = " <<  problem_id << ", funcName = \""<< problem_name << "\", DIM = "  << dimension << ", maximization = \"" << optimization_type << "\", algId = \"" << this->algorithm_name << "\", algInfo = \"" << this->algorithm_info << "\"";
	  this->info_buffer += ("suite = \"" + this->suite_name + "\", funcId = " + _toString(problem_id) + ", funcName = \"" + problem_name + "\", DIM = "  + _toString(dimension) + ", maximization = \"" + optimization_type + "\", algId = \"" + this->algorithm_name + "\", algInfo = \"" + this->algorithm_info + "\"");
    if(this->attr_per_exp_name_value.size() != 0) {
      for (std::map<std::string,std::string>::iterator iter = this->attr_per_exp_name_value.begin(); iter != this->attr_per_exp_name_value.end(); iter++) {
		    //this->infoFile << ", " << iter->first << " = \"" << iter->second << "\"";
        this->info_buffer += (", " + iter->first + " = \"" + iter->second + "\"");
      }

    }
    if (this->attr_per_run_name_value.size() != 0) {
      //this->infoFile << ", dynamicAttribute = \"";
      this->info_buffer +=  ", dynamicAttribute = \"";
      for (std::map<std::string,std::shared_ptr<double> >::iterator iter = this->attr_per_run_name_value.begin(); iter != this->attr_per_run_name_value.end();) {
		    //this->infoFile << "|" << iter->first;
        this->info_buffer += (iter->first);
        if (++iter != this->attr_per_run_name_value.end()) {
          this->info_buffer += ("|");
        }
      }
      //this->infoFile << "\"";
      this->info_buffer += ("\"");
    }
    //this->infoFile << "\n%\n";
    this->info_buffer += ("\n%\n");
    //this->infoFile << "data_f" << problem_id << "_" << problem_name << "/IOHprofiler_f" << problem_id << "_DIM" << dimension << ".dat";     
    this->info_buffer += ("data_f" +  _toString(problem_id) + "_" + problem_name + "/IOHprofiler_f" + _toString(problem_id) + "_DIM" + _toString(dimension) + ".dat");     
    this->write_stream(this->info_buffer,this->infoFile);
    this->info_buffer.clear();

    this->last_problem_id = problem_id;
    this->last_dimension = dimension;
  } else if (dimension != this->last_dimension) {
    //this->infoFile << "\nsuite = \"" << this->suite_name << "\", funcId = " << problem_id << ", funcName = \""<< problem_name << "\", DIM = " << dimension << ", maximization = \"" << optimization_type << "\", algId = \"" << this->algorithm_name << "\", algInfo = \"" << this->algorithm_info << "\"";
    this->info_buffer += ("\nsuite = \"" + this->suite_name + "\", funcId = " + _toString(problem_id) + ", funcName = \"" + problem_name + "\", DIM = " + _toString(dimension) + ", maximization = \"" + optimization_type + "\", algId = \"" + this->algorithm_name + "\", algInfo = \"" + this->algorithm_info + "\"");
    if(this->attr_per_exp_name_value.size() != 0) {
      for (std::map<std::string,std::string>::iterator iter = this->attr_per_exp_name_value.begin(); iter != this->attr_per_exp_name_value.end(); iter++) {
		    //this->infoFile << ", " << iter->first << " = \"" << iter->second << "\"";
        this->info_buffer += (", " + iter->first + " = \"" + iter->second + "\"");
      }
    }

    if (this->attr_per_run_name_value.size() != 0) {
      //this->infoFile << ", dynamicAttribute = \"";
      this->info_buffer += (", dynamicAttribute = \"");
      for (std::map<std::string,std::shared_ptr<double> >::iterator iter = this->attr_per_run_name_value.begin(); iter != this->attr_per_run_name_value.end();) {
		    //this->infoFile << "|" << iter->first;
        this->info_buffer += (iter->first);
        if (++iter != this->attr_per_run_name_value.end()) {
          this->info_buffer += ("|");
        }
      }
      //this->infoFile << "\"";
      this->info_buffer += "\"";
    }
    //this->infoFile << "\n%\n";
    this->info_buffer += "\n%\n";
    //this->infoFile << "data_f" << problem_id << "_" << problem_name << "/IOHprofiler_f" << problem_id << "_DIM" << dimension << ".dat";    
    this->info_buffer += ("data_f" + _toString(problem_id) + "_" + problem_name + "/IOHprofiler_f" + _toString(problem_id) + "_DIM" + _toString(dimension) + ".dat");    
    this->write_stream(this->info_buffer,this->infoFile);
    this->info_buffer.clear();

    this->last_problem_id = problem_id;
    this->last_dimension = dimension;
  }
}

void IOHprofiler_csv_logger::write_info(int instance, double best_y, double best_transformed_y, int evaluations, 
                                        double last_y, double last_transformed_y, int last_evaluations) {
  if (!infoFile.is_open()) {
    IOH_error("write_info(): writing info into unopened infoFile");
  }

  this->info_buffer = "";
  //infoFile << ", " << instance << ":" << evaluations << "|" << best_y; 
  this->info_buffer += (", " + _toString(instance) + ":" + _toString(evaluations) + "|" + _toString(best_y));
  if(this->attr_per_run_name_value.size() != 0) {
    this->info_buffer += (";");
    for (std::map<std::string,std::shared_ptr<double> >::iterator iter = this->attr_per_run_name_value.begin(); iter != this->attr_per_run_name_value.end(); ) {
      //this->infoFile << "|" << *(iter->second);
      this->info_buffer += (_toString(*(iter->second)));
      if (++iter != this->attr_per_run_name_value.end()) {
        this->info_buffer += ("|");
      }
    }
  }
  this->write_stream(this->info_buffer,this->infoFile);
  this->info_buffer.clear();

  bool need_write = (evaluations != last_evaluations);
  if (need_write) {
    std::string written_line = _toString(last_evaluations) + " " + _toString(last_y) + " "
<<<<<<< HEAD
                              + _toString(best_y) + " " + _toString(last_transformed_y) + " "
=======
                              + _toString(best_y) + " " + _toString(last_y) + " "
>>>>>>> 5e2500ef
                              + _toString(best_transformed_y);
    
    if (this->logging_parameters.size() != 0) {
      for (std::map<std::string, std::shared_ptr<double> >::iterator iter = this->logging_parameters.begin(); iter != this->logging_parameters.end(); ++iter) {
        written_line += " ";
        written_line += _toString(*(iter->second));
      }
    }
    
    written_line += '\n';
    if (this->cdat.is_open()) {
      //this->cdat << written_line;
      this->write_in_buffer(written_line,this->cdat_buffer,this->cdat);
      this->write_stream(this->cdat_buffer,this->cdat);
      this->cdat.flush();
      this->cdat_buffer.clear();
    }
    if (this->idat.is_open()) {
      //this->idat << written_line;
      this->write_in_buffer(written_line,this->idat_buffer,this->idat);
      this->write_stream(this->idat_buffer,this->idat);
      this->idat.flush();
      this->idat_buffer.clear();
    }
    if (this->dat.is_open()) {
      //this->dat << written_line;
      this->write_in_buffer(written_line,this->dat_buffer,this->dat);
      this->write_stream(this->dat_buffer,this->dat);
      this->dat.flush();
      this->dat_buffer.clear();
    }
    if (this->tdat.is_open()) {
      //this->tdat << written_line;
      this->write_in_buffer(written_line,this->tdat_buffer,this->tdat);
      this->write_stream(this->tdat_buffer,this->tdat);
      this->tdat.flush();
      this->tdat_buffer.clear();
    }
  }

  if (this->cdat.is_open()) {
      this->write_stream(this->cdat_buffer,this->cdat);
      this->cdat.flush();
      this->cdat_buffer.clear();
  }
  if (this->idat.is_open()) {
    this->write_stream(this->idat_buffer,this->idat);
    this->idat.flush();
    this->idat_buffer.clear();
  }
  if (this->dat.is_open()) {
    this->write_stream(this->dat_buffer,this->dat);
    this->dat.flush();
    this->dat_buffer.clear();
  }
  if (this->tdat.is_open()) {
    this->write_stream(this->tdat_buffer,this->tdat);
    this->tdat.flush();
    this->tdat_buffer.clear();
  }
<<<<<<< HEAD
}

/// \fn void IOHprofiler_csv_logger::write_in_buffer(const std::string add_string, std::string & buffer_string, std::fstream & dat_stream)
/// This functions is to add add_string to the buffer_string. If the length buffer string exceeds the limit, the bufferr_string will be 
/// written through dat_stream.
void IOHprofiler_csv_logger::write_stream(const std::string buffer_string, std::fstream & dat_stream) {
  dat_stream.write(buffer_string.c_str(),sizeof(char)*buffer_string.size());
  //dat_stream << buffer_string;
}


/// \fn void IOHprofiler_csv_logger::write_in_buffer(const std::string add_string, std::string & buffer_string, std::fstream & dat_stream)
/// This functions is to add add_string to the buffer_string. If the length buffer string exceeds the limit, the bufferr_string will be 
/// written through dat_stream.
void IOHprofiler_csv_logger::write_in_buffer(const std::string add_string, std::string & buffer_string, std::fstream & dat_stream) {
  if (buffer_string.size() + add_string.size() < MAX_BUFFER_SIZE) {
    buffer_string = buffer_string + add_string;
  } else {
    write_stream(buffer_string,dat_stream);
    buffer_string.clear();
    buffer_string = add_string;
  }
}

=======
}

/// \fn void IOHprofiler_csv_logger::write_in_buffer(const std::string add_string, std::string & buffer_string, std::fstream & dat_stream)
/// This functions is to add add_string to the buffer_string. If the length buffer string exceeds the limit, the bufferr_string will be 
/// written through dat_stream.
void IOHprofiler_csv_logger::write_stream(const std::string buffer_string, std::fstream & dat_stream) {
  dat_stream.write(buffer_string.c_str(),sizeof(char)*buffer_string.size());
  //dat_stream << buffer_string;
}


/// \fn void IOHprofiler_csv_logger::write_in_buffer(const std::string add_string, std::string & buffer_string, std::fstream & dat_stream)
/// This functions is to add add_string to the buffer_string. If the length buffer string exceeds the limit, the bufferr_string will be 
/// written through dat_stream.
void IOHprofiler_csv_logger::write_in_buffer(const std::string add_string, std::string & buffer_string, std::fstream & dat_stream) {
  if (buffer_string.size() + add_string.size() < MAX_BUFFER_SIZE) {
    buffer_string = buffer_string + add_string;
  } else {
    write_stream(buffer_string,dat_stream);
    buffer_string.clear();
    buffer_string = add_string;
  }
}

>>>>>>> 5e2500ef

/// \fn void IOHprofiler_csv_logger::update_logger_info(size_t optimal_evaluations, std::vector<double> found_optimal)
/// This functions is to update infomation to be used in *.info files.
void IOHprofiler_csv_logger::update_logger_info(size_t optimal_evaluations, double y, double transformed_y) {
  this->optimal_evaluations = optimal_evaluations;
  this->best_y[0] =  y;
  this->best_transformed_y[0] = transformed_y;
}


void IOHprofiler_csv_logger::add_attribute(std::string name, double value) {
  this->attr_per_exp_name_value[name] = _toString(value);
}

void IOHprofiler_csv_logger::add_attribute(std::string name, int value) {
  this->attr_per_exp_name_value[name] = _toString(value);
}

void IOHprofiler_csv_logger::add_attribute(std::string name, float value) {
  this->attr_per_exp_name_value[name] = _toString(value);
}

void IOHprofiler_csv_logger::add_attribute(std::string name, std::string value) {
  this->attr_per_exp_name_value[name] = value;
}

void IOHprofiler_csv_logger::delete_attribute(std::string name) {
  this->attr_per_exp_name_value.erase(name);
}

void IOHprofiler_csv_logger::clear_logger() {
  if (infoFile.is_open()) {
    write_info(this->instance, this->best_y[0], this->best_transformed_y[0], this->optimal_evaluations,
              this->last_y[0], this->last_transformed_y[0], this->last_evaluations);
    infoFile.close();
  }

  /// Close .dat files after .info file to record evaluations of the last iteration.
  if (cdat.is_open()) {
    cdat.close();
  }
  if (idat.is_open()) {
    idat.close();
  }
  if (dat.is_open()) {
    dat.close();
  }
  if (tdat.is_open()) {
    tdat.close();
  }

  // if(this->tracked_problem_double != nullptr) {
  //   this->tracked_problem_double = nullptr;
  // }

  // if(this->tracked_problem_int != nullptr) {
  //   this->tracked_problem_int = nullptr;
  // }
}
<|MERGE_RESOLUTION|>--- conflicted
+++ resolved
@@ -277,7 +277,6 @@
   }
   for (size_t i = 0; i != parameters.size(); i++) {
     this->logging_parameters[parameters_name[i]] = parameters[i];
-<<<<<<< HEAD
   }
 }
 
@@ -374,35 +373,7 @@
   }
 }
 
-=======
-  }
-}
-
-void IOHprofiler_csv_logger::add_dynamic_attribute(const std::vector<std::shared_ptr<double> > &attributes) {
-  if (this->attr_per_run_name_value.size() != 0) {
-    this->attr_per_run_name_value.clear();
-  }
-
-  for (size_t i = 0; i != attributes.size(); i++) {
-    this->attr_per_run_name_value["attr" + _toString(i+1)] = attributes[i];
-  }
-}
-
-void IOHprofiler_csv_logger::add_dynamic_attribute(const std::vector<std::shared_ptr<double> > &attributes, const std::vector<std::string> &attributes_name) {
-  if (attributes_name.size() != attributes.size()) {
-    IOH_error("Attributes and their names are given with different size.");
-  }
-  if (this->attr_per_run_name_value.size() != 0) {
-    this->attr_per_run_name_value.clear();
-  }
-  for (size_t i = 0; i != attributes.size(); i++) {
-    this->attr_per_run_name_value[attributes_name[i]] = attributes[i];
-  }
-}
-
-
-
->>>>>>> 5e2500ef
+
 void IOHprofiler_csv_logger::do_log(const std::vector<double> & log_info) {
   this->write_line( (size_t)(log_info[0]),log_info[1],log_info[2],log_info[3],log_info[4]);
 };
@@ -597,11 +568,7 @@
   bool need_write = (evaluations != last_evaluations);
   if (need_write) {
     std::string written_line = _toString(last_evaluations) + " " + _toString(last_y) + " "
-<<<<<<< HEAD
                               + _toString(best_y) + " " + _toString(last_transformed_y) + " "
-=======
-                              + _toString(best_y) + " " + _toString(last_y) + " "
->>>>>>> 5e2500ef
                               + _toString(best_transformed_y);
     
     if (this->logging_parameters.size() != 0) {
@@ -662,7 +629,6 @@
     this->tdat.flush();
     this->tdat_buffer.clear();
   }
-<<<<<<< HEAD
 }
 
 /// \fn void IOHprofiler_csv_logger::write_in_buffer(const std::string add_string, std::string & buffer_string, std::fstream & dat_stream)
@@ -687,33 +653,6 @@
   }
 }
 
-=======
-}
-
-/// \fn void IOHprofiler_csv_logger::write_in_buffer(const std::string add_string, std::string & buffer_string, std::fstream & dat_stream)
-/// This functions is to add add_string to the buffer_string. If the length buffer string exceeds the limit, the bufferr_string will be 
-/// written through dat_stream.
-void IOHprofiler_csv_logger::write_stream(const std::string buffer_string, std::fstream & dat_stream) {
-  dat_stream.write(buffer_string.c_str(),sizeof(char)*buffer_string.size());
-  //dat_stream << buffer_string;
-}
-
-
-/// \fn void IOHprofiler_csv_logger::write_in_buffer(const std::string add_string, std::string & buffer_string, std::fstream & dat_stream)
-/// This functions is to add add_string to the buffer_string. If the length buffer string exceeds the limit, the bufferr_string will be 
-/// written through dat_stream.
-void IOHprofiler_csv_logger::write_in_buffer(const std::string add_string, std::string & buffer_string, std::fstream & dat_stream) {
-  if (buffer_string.size() + add_string.size() < MAX_BUFFER_SIZE) {
-    buffer_string = buffer_string + add_string;
-  } else {
-    write_stream(buffer_string,dat_stream);
-    buffer_string.clear();
-    buffer_string = add_string;
-  }
-}
-
->>>>>>> 5e2500ef
-
 /// \fn void IOHprofiler_csv_logger::update_logger_info(size_t optimal_evaluations, std::vector<double> found_optimal)
 /// This functions is to update infomation to be used in *.info files.
 void IOHprofiler_csv_logger::update_logger_info(size_t optimal_evaluations, double y, double transformed_y) {
