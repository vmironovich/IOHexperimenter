--- conflicted
+++ resolved
@@ -54,12 +54,8 @@
 void IOHprofiler_csv_logger::write_header() {
   std::string sub_directory_name = this->output_directory + IOHprofiler_path_separator 
                         + this->folder_name + IOHprofiler_path_separator
-<<<<<<< HEAD
                         + "data_f" + std::to_string(problem_id)
                         + "_" + problem_name;
-=======
-                        + "data_f" + std::to_string(problem_id);
->>>>>>> 78bf8e4d
   
   std::string dat_header = "\"function evaluation\" \"current f(x)\" \"best-so-far f(x)\" \"current af(x)+b\"  \"best af(x)+b\"";
   if(this->logging_parameters_name.size() != 0) {
@@ -127,11 +123,7 @@
 ///
 /// This function is to be invoked by IOHprofiler_problem class.
 /// To update info of current working problem, and to write headline in corresponding files.
-<<<<<<< HEAD
 void IOHprofiler_csv_logger::target_problem(int problem_id, int dimension, int instance, std::string problem_name){
-=======
-void IOHprofiler_csv_logger::target_problem(int problem_id, int dimension, int instance){
->>>>>>> 78bf8e4d
   /// Handle info of the previous problem.
   if(infoFile.is_open()) write_info(this->instance,this->found_optimal[0],this->optimal_evaluations);
 
@@ -146,14 +138,9 @@
   this->problem_id = problem_id;
   this->dimension = dimension;
   this->instance = instance;
-<<<<<<< HEAD
   this->problem_name = problem_name;
   
   openInfo(problem_id,dimension,problem_name);
-=======
-  
-  openInfo(problem_id,dimension);
->>>>>>> 78bf8e4d
   
 };
 
@@ -166,7 +153,7 @@
     this->logging_parameters.clear();
     this->logging_parameters_name.clear();
   }
-<<<<<<< HEAD
+
   for (size_t i = 0; i != parameters.size(); i++) {
     this->logging_parameters.push_back(parameters[i]);
     this->logging_parameters_name.push_back("parameter" + std::to_string(i+1));
@@ -183,24 +170,6 @@
   }
   for (size_t i = 0; i != parameters.size(); i++) {
     this->logging_parameters.push_back(parameters[i]);
-=======
-  for (size_t i = 0; i != parameters.size(); i++) {
-    this->logging_parameters.push_back(parameters[i]);
-    this->logging_parameters_name.push_back("parameter" + std::to_string(i+1));
-  }
-}
-
-void IOHprofiler_csv_logger::set_parameters(const std::vector<std::shared_ptr<double>> &parameters, const std::vector<std::string> &parameters_name) {
-  if (parameters_name.size() != parameters.size()) {
-    IOH_error("Parameters and their names are given with different size.");
-  }
-  if (this->logging_parameters.size() != 0) {
-    this->logging_parameters.clear();
-    this->logging_parameters_name.clear();
-  }
-  for (size_t i = 0; i != parameters.size(); i++) {
-    this->logging_parameters.push_back(parameters[i]);
->>>>>>> 78bf8e4d
     this->logging_parameters_name.push_back(parameters_name[i]);
   }
 }
