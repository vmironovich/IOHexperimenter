--- conflicted
+++ resolved
@@ -22,7 +22,7 @@
   ///
   /// For instance_id in ]1,50], xor operation is applied.
   /// For instance_id in ]50,100], \sigma function is applied.
-<<<<<<< HEAD
+
   void variables_transformation(std::vector<int> &x, const int problem_id, const int instance_id, const std::string problem_type) { 
     if (problem_type == "pseudo_Boolean_problem") {
       if (instance_id > 1 && instance_id <= 50) { 
@@ -36,28 +36,12 @@
   void variables_transformation(std::vector<double> &x, const int problem_id, const int instance_id, const std::string problem_type) {
     if (problem_type == "bbob") {
       coco_tranformation_vars(x,problem_id);
-=======
-  void variables_transformation(std::vector<int> &x, const int instance_id) { 
-    if (instance_id > 1 && instance_id <= 50) { 
-      this->transform_vars_xor(x,instance_id);
-    } else if (instance_id > 50 && instance_id <= 100) {
-      this->transform_vars_sigma(x,instance_id);
     }
   };
 
   /// \fn void objectives_transformation(std::vector<double> &y)
   /// \brief Transformation operations on objectives (a * f(x) + b).
-  void objectives_transformation(std::vector<double> &y, const int instance_id) {
-    if (instance_id > 1) {
-      this->transform_obj_scale(y,instance_id);
-      this->transform_obj_shift(y,instance_id);
->>>>>>> dff318a7
-    }
-  };
 
-  /// \fn void objectives_transformation(std::vector<double> &y)
-  /// \brief Transformation operations on objectives (a * f(x) + b).
-<<<<<<< HEAD
   void objectives_transformation(const std::vector<int> &x, std::vector<double> &y, const int problem_id, const int instance_id, const std::string problem_type) {
     if (problem_type == "pseudo_Boolean_problem") {
       if (instance_id > 1) {
@@ -72,16 +56,6 @@
       coco_tranformation_objs(x,y,problem_id);
     }
   }
-
-=======
-  void objectives_transformation(double &y, const int instance_id) {
-    if (instance_id > 1) {
-      this->transform_obj_scale(y,instance_id);
-      this->transform_obj_shift(y,instance_id);
-    }
-  };
-
->>>>>>> dff318a7
   
   /// \fn xor_compute(const int x1, const int x2)
   ///
