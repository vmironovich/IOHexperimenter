/**
 * @file suite_IOHprofiler.c
 * @brief Implementation of the IOHprofiler suite containing 24 noiseless single-objective functions in 6
 * dimensions.
 */

#include "IOHprofiler.h"

#include "f_binary.c"
#include "f_jump.c"
#include "f_leading_ones.c"
#include "f_linear.c"
#include "f_one_max.c"
<<<<<<< HEAD
#include "f_labs.c"
#include "f_one_max_dummy1.c"
#include "f_one_max_dummy2.c"
#include "f_one_max_epistasis.c"
#include "f_one_max_neutrality.c"
#include "f_one_max_ruggedness1.c"
#include "f_one_max_ruggedness2.c"
#include "f_one_max_ruggedness3.c"
#include "f_leading_ones_dummy1.c"
#include "f_leading_ones_dummy2.c"
#include "f_leading_ones_epistasis.c"
#include "f_leading_ones_neutrality.c"
#include "f_leading_ones_ruggedness1.c"
#include "f_leading_ones_ruggedness2.c"
#include "f_leading_ones_ruggedness3.c"
=======
#include "f_ising_1D.c"
#include "f_ising_2D.c"
#include "f_ising_triangle.c"
#include "f_N_queens.c"
#include "f_MIS.c"
>>>>>>> 5a506c39


static IOHprofiler_suite_t *IOHprofiler_suite_allocate(const char *suite_name,
                                                       const size_t number_of_functions,
                                                       const size_t number_of_dimensions,
                                                       const size_t *dimensions,
                                                       const char *default_instances);

/**
 * @brief Sets the dimensions and default instances for the IOHprofiler suite.
 */
static IOHprofiler_suite_t *suite_PBO_initialize(void) {
    IOHprofiler_suite_t *suite;
    size_t i;
    const char *suite_name = "PBO";
<<<<<<< HEAD
    const size_t number_of_functions = 18;

    size_t dimensions[20000];
=======
    const size_t number_of_functions = 5000;
    /*const size_t dimensions[] = {47, 500, 1000, 1500, 2000, 2500, 3000};
    */
    size_t dimensions[5000];
>>>>>>> 5a506c39

    const size_t number_of_dimensions = sizeof(dimensions) / sizeof(dimensions[0]);
    for (i = 0; i < number_of_dimensions; ++i){
        dimensions[i] = i + 1;
    }
    /* IMPORTANT: Make sure to change the default instance for every new workshop! */
    suite = IOHprofiler_suite_allocate(suite_name, number_of_functions, number_of_dimensions, dimensions, "year: 2018");

    return suite;
}

/**
 * @brief Sets the instances associated with years for the IOHprofiler suite.
 */
static const char *suite_PBO_get_instances_by_year(const int year) {
    if (year == 2018) {
        return "1-100";
    } else {
        IOHprofiler_error("suite_PBO_get_instances_by_year(): year %d not defined for suite_IOHprofiler", year);
        return NULL;
    }
}

/**
 * @brief Creates and returns a IOHprofiler problem without needing the actual IOHprofiler suite.
 *
 * Useful for other suites as well (see for example suite_biobj.c).
 */
static IOHprofiler_problem_t *PBO_get_problem(const size_t function,
                                              const size_t dimension,
                                              const size_t instance) {
    IOHprofiler_problem_t *problem = NULL;

    const char *problem_id_template = "PBO_f%03lu_i%02lu_d%02lu";
    const char *problem_name_template = "PBO suite problem f%lu instance %lu in %luD";

    const long rseed = (long)(function + 10000 * instance);

    if (function == 1) {
        problem = f_one_max_IOHprofiler_problem_allocate(function, dimension, instance, rseed,
                                                         problem_id_template, problem_name_template);
    } else if (function == 2) {
        problem = f_leading_ones_IOHprofiler_problem_allocate(function, dimension, instance, rseed,
                                                              problem_id_template, problem_name_template);
    } else if (function == 3) {
        problem = f_linear_IOHprofiler_problem_allocate(function, dimension, instance, rseed,
                                                      problem_id_template, problem_name_template);
    } else if (function == 4) {
        problem = f_one_max_dummy1_IOHprofiler_problem_allocate(function, dimension, instance, rseed,
                                                        problem_id_template, problem_name_template);
    } else if (function == 5) {
        problem = f_one_max_dummy2_IOHprofiler_problem_allocate(function, dimension, instance, rseed,
                                                        problem_id_template, problem_name_template);
    } else if (function == 6) {
        problem = f_one_max_neutrality_IOHprofiler_problem_allocate(function, dimension, instance, rseed,
                                                        problem_id_template, problem_name_template);
    } else if (function == 7) {
<<<<<<< HEAD
        problem = f_one_max_epistasis_IOHprofiler_problem_allocate(function, dimension, instance, rseed,
                                                        problem_id_template, problem_name_template);
    } else if (function == 8) {
        problem = f_one_max_ruggedness1_IOHprofiler_problem_allocate(function, dimension, instance, rseed,
                                                        problem_id_template, problem_name_template);
    } else if (function == 9) {
        problem = f_one_max_ruggedness2_IOHprofiler_problem_allocate(function, dimension, instance, rseed,
                                                        problem_id_template, problem_name_template);
    } else if (function == 10) {
        problem = f_one_max_ruggedness3_IOHprofiler_problem_allocate(function, dimension, instance, rseed,
                                                        problem_id_template, problem_name_template);
    } else if (function == 11) {
        problem = f_leading_ones_dummy1_IOHprofiler_problem_allocate(function, dimension, instance, rseed,
                                                        problem_id_template, problem_name_template);
    } else if (function == 12) {
        problem = f_leading_ones_dummy2_IOHprofiler_problem_allocate(function, dimension, instance, rseed,
                                                        problem_id_template, problem_name_template);
    } else if (function == 13) {
        problem = f_leading_ones_neutrality_IOHprofiler_problem_allocate(function, dimension, instance, rseed,
                                                        problem_id_template, problem_name_template);
    } else if (function == 14) {
        problem = f_leading_ones_epistasis_IOHprofiler_problem_allocate(function, dimension, instance, rseed,
                                                        problem_id_template, problem_name_template);
    } else if (function == 15) {
        problem = f_leading_ones_ruggedness1_IOHprofiler_problem_allocate(function, dimension, instance, rseed,
                                                        problem_id_template, problem_name_template);
    } else if (function == 16) {
        problem = f_leading_ones_ruggedness2_IOHprofiler_problem_allocate(function, dimension, instance, rseed,
                                                        problem_id_template, problem_name_template);
    } else if (function == 17) {
        problem = f_leading_ones_ruggedness3_IOHprofiler_problem_allocate(function, dimension, instance, rseed,
                                                        problem_id_template, problem_name_template);
    } else if (function == 18) {
        problem = f_labs_IOHprofiler_problem_allocate(function, dimension, instance, rseed,
                                                        problem_id_template, problem_name_template);
    } else if (function == 19) {
        problem = f_jump_IOHprofiler_problem_allocate(function, dimension, instance, rseed,
=======
        problem = f_ising_1D_IOHprofiler_problem_allocate(function, dimension, instance, rseed,
                                                        problem_id_template, problem_name_template);
    }else if (function == 8) {
        problem = f_ising_2D_IOHprofiler_problem_allocate(function, dimension, instance, rseed,
                                                        problem_id_template, problem_name_template);
    }else if (function == 9) {
        problem = f_ising_triangle_IOHprofiler_problem_allocate(function, dimension, instance, rseed,
                                                        problem_id_template, problem_name_template);
    }else if (function == 10) {
        problem = f_N_queens_IOHprofiler_problem_allocate(function, dimension, instance, rseed,
                                                        problem_id_template, problem_name_template);
    }else if (function == 11) {
        problem = f_MIS_IOHprofiler_problem_allocate(function, dimension, instance, rseed,
>>>>>>> 5a506c39
                                                        problem_id_template, problem_name_template);
    }else {
        IOHprofiler_error("get_IOHprofiler_problem(): cannot retrieve problem f%lu instance %lu in %luD",
                          (unsigned long)function, (unsigned long)instance, (unsigned long)dimension);
        return NULL; /* Never reached */
    }

    return problem;
}

/**
 * @brief Returns the problem from the IOHprofiler suite that corresponds to the given parameters.
 *
 * @param suite The IOHprofiler suite.
 * @param function_idx Index of the function (starting from 0).
 * @param dimension_idx Index of the dimension (starting from 0).
 * @param instance_idx Index of the instance (starting from 0).
 * @return The problem that corresponds to the given parameters.
 */
static IOHprofiler_problem_t *suite_PBO_get_problem(IOHprofiler_suite_t *suite,
                                                    const size_t function_idx,
                                                    const size_t dimension_idx,
                                                    const size_t instance_idx) {
    IOHprofiler_problem_t *problem = NULL;

    const size_t function = suite->functions[function_idx];
    const size_t dimension = suite->dimensions[dimension_idx];
    const size_t instance = suite->instances[instance_idx];

    problem = PBO_get_problem(function, dimension, instance);

    problem->suite_dep_function = function;
    problem->suite_dep_instance = instance;
    problem->suite_dep_index = IOHprofiler_suite_encode_problem_index(suite, function_idx, dimension_idx, instance_idx);

    return problem;
}<|MERGE_RESOLUTION|>--- conflicted
+++ resolved
@@ -11,7 +11,6 @@
 #include "f_leading_ones.c"
 #include "f_linear.c"
 #include "f_one_max.c"
-<<<<<<< HEAD
 #include "f_labs.c"
 #include "f_one_max_dummy1.c"
 #include "f_one_max_dummy2.c"
@@ -27,13 +26,11 @@
 #include "f_leading_ones_ruggedness1.c"
 #include "f_leading_ones_ruggedness2.c"
 #include "f_leading_ones_ruggedness3.c"
-=======
 #include "f_ising_1D.c"
 #include "f_ising_2D.c"
 #include "f_ising_triangle.c"
 #include "f_N_queens.c"
 #include "f_MIS.c"
->>>>>>> 5a506c39
 
 
 static IOHprofiler_suite_t *IOHprofiler_suite_allocate(const char *suite_name,
@@ -49,16 +46,9 @@
     IOHprofiler_suite_t *suite;
     size_t i;
     const char *suite_name = "PBO";
-<<<<<<< HEAD
-    const size_t number_of_functions = 18;
+    const size_t number_of_functions = 24;
 
     size_t dimensions[20000];
-=======
-    const size_t number_of_functions = 5000;
-    /*const size_t dimensions[] = {47, 500, 1000, 1500, 2000, 2500, 3000};
-    */
-    size_t dimensions[5000];
->>>>>>> 5a506c39
 
     const size_t number_of_dimensions = sizeof(dimensions) / sizeof(dimensions[0]);
     for (i = 0; i < number_of_dimensions; ++i){
@@ -116,7 +106,6 @@
         problem = f_one_max_neutrality_IOHprofiler_problem_allocate(function, dimension, instance, rseed,
                                                         problem_id_template, problem_name_template);
     } else if (function == 7) {
-<<<<<<< HEAD
         problem = f_one_max_epistasis_IOHprofiler_problem_allocate(function, dimension, instance, rseed,
                                                         problem_id_template, problem_name_template);
     } else if (function == 8) {
@@ -153,23 +142,23 @@
         problem = f_labs_IOHprofiler_problem_allocate(function, dimension, instance, rseed,
                                                         problem_id_template, problem_name_template);
     } else if (function == 19) {
-        problem = f_jump_IOHprofiler_problem_allocate(function, dimension, instance, rseed,
-=======
         problem = f_ising_1D_IOHprofiler_problem_allocate(function, dimension, instance, rseed,
                                                         problem_id_template, problem_name_template);
-    }else if (function == 8) {
+    } else if (function == 20) {
         problem = f_ising_2D_IOHprofiler_problem_allocate(function, dimension, instance, rseed,
                                                         problem_id_template, problem_name_template);
-    }else if (function == 9) {
+    } else if (function == 21) {
         problem = f_ising_triangle_IOHprofiler_problem_allocate(function, dimension, instance, rseed,
                                                         problem_id_template, problem_name_template);
-    }else if (function == 10) {
+    } else if (function == 22) {
+        problem = f_MIS_IOHprofiler_problem_allocate(function, dimension, instance, rseed,
+                                                        problem_id_template, problem_name_template);
+    } else if (function == 23) {
         problem = f_N_queens_IOHprofiler_problem_allocate(function, dimension, instance, rseed,
-                                                        problem_id_template, problem_name_template);
-    }else if (function == 11) {
-        problem = f_MIS_IOHprofiler_problem_allocate(function, dimension, instance, rseed,
->>>>>>> 5a506c39
-                                                        problem_id_template, problem_name_template);
+                                                        problem_id_template, problem_name_template); 
+    } else if (function == 24) {
+        problem = f_jump_IOHprofiler_problem_allocate(function, dimension, instance, rseed,
+                                                        problem_id_template, problem_name_template); 
     }else {
         IOHprofiler_error("get_IOHprofiler_problem(): cannot retrieve problem f%lu instance %lu in %luD",
                           (unsigned long)function, (unsigned long)instance, (unsigned long)dimension);
