<<<<<<< HEAD
#include <pybind11/pybind11.h>
#include <pybind11/stl.h>
#include <pybind11/functional.h>
#include "ioh.hpp"

namespace py = pybind11;
using namespace ioh::problem;

template <typename T>
void define_solution(py::module &m, const std::string &name)
{
    using Class = Solution<T>;

    py::options options;
    options.disable_function_signatures();

    py::class_<Class>(m, name.c_str(), py::buffer_protocol())
        .def(py::init<std::vector<T>, std::vector<double>>(), R"pbdoc(
            Initialize a Solution object using its coordinates and fitness.

            Parameters:
                x: the coordinates in the searchspace
                y: the coordinates in the objective space (fitness value)
        )pbdoc")
        .def_readonly("x", &Class::x, "The coordinates in the searchspace.")
        .def_readonly("y", &Class::y, "The fitness value.");
}

template <typename T>
void define_state(py::module &m, const std::string &name)
{
    using Class = State<T>;
    using Class2 = Solution<T>;
    py::class_<Class>(m, name.c_str(), py::buffer_protocol())
        .def(py::init<Class2>())
        .def_readonly("evaluations", &Class::evaluations, "The number of times the problem has been evaluated so far.")
        .def_readonly("optimum_found", &Class::optimum_found, "Boolean indicating whether or not the optimum has been found.")
        .def_readonly("current_best_internal", &Class::current_best_internal, "The internal representation of the best so far solution.")
        .def_readonly("current_best", &Class::current_best, "The current best-so-far solution.")
        .def_readonly("current_internal", &Class::current_internal, "The internal representation of the last-evaluated solution.")
        .def_readonly("current", &Class::current, "The last-evaluated solution.");
}

template <typename T>
void define_constraint(py::module &m, const std::string &name)
{
    using Class = Constraint<T>;

    py::options options;
    options.disable_function_signatures();

    py::class_<Class>(m, name.c_str(), py::buffer_protocol())
        .def(py::init<std::vector<T>, std::vector<T>>())
        .def_readonly("ub", &Class::ub, "The upper bound (box constraint)")
        .def_readonly("lb", &Class::lb, "The lower bound (box constraint)")
        .def("check", &Class::check, R"pbdoc(
            Check if a point is inside the bounds or not.

            Parameters
            ----------
                x: The point for which to check the boundary conditions
        )pbdoc");
}

template <typename T>
void define_factory(py::module &m, const std::string &name)
{
    using Factory = ioh::common::Factory<T, int, int>;
    py::class_<Factory>(m, name.c_str(), py::buffer_protocol())
        .def("names", &Factory::names)
        .def("ids", &Factory::ids)
        .def("map", &Factory::map)
        .def("create", py::overload_cast<const int, int, int>(&Factory::create, py::const_),
             py::return_value_policy::reference)
        .def("create", py::overload_cast<const std::string, int, int>(&Factory::create, py::const_),
             py::return_value_policy::reference);
}

template <typename P, typename T>
class PyProblem : public P
{
    [[nodiscard]]
    bool perform_registration()
    {
        auto meta_data = this->meta_data();
        auto constraint = this->constraint();
        ioh::common::Factory<P, int, int>::instance().include(
            meta_data.name, meta_data.problem_id,
            [=](const int instance, const int n_variables)
            {
                return std::make_shared<PyProblem<P, T>>(
                    MetaData(meta_data.problem_id, instance, meta_data.name,
                             n_variables, meta_data.n_objectives, meta_data.optimization_type),
                    constraint
                    );
            });
        return true;
    }

public:
    explicit PyProblem(const MetaData& meta_data, const Constraint<T>& constraint) :
        P(meta_data, constraint)
    {
    }

    explicit PyProblem(const std::string &name, const int n_variables = 5,
                       const int n_objectives = 1,
                       const int instance = 1, const bool is_minimization = true,
                       Constraint<T> constraint = Constraint<T>()) :
        P(MetaData(instance, name, n_variables, n_objectives, is_minimization
                   ? ioh::common::OptimizationType::Minimization
                   : ioh::common::OptimizationType::Maximization), constraint)
    {
        static auto registered = perform_registration();
    }

    std::vector<double> evaluate(const std::vector<T> &x) override
    {
        PYBIND11_OVERRIDE_PURE(std::vector<double>, P, evaluate, x);
    }

    [[nodiscard]]
    std::vector<T> transform_variables(std::vector<T> x) override
    {
        PYBIND11_OVERRIDE(std::vector<T>, P, transform_variables, x);
    }

    [[nodiscard]]
    std::vector<double> transform_objectives(std::vector<double> y) override
    {
        PYBIND11_OVERRIDE(std::vector<double>, P, transform_objectives, y);
    }
};

template <typename ProblemType, typename T>
void define_base_class(py::module &m, const std::string &name)
{
    using PyProblem = PyProblem<ProblemType, T>;
    using Factory = ioh::common::Factory<ProblemType, int, int>;
    define_factory<ProblemType>(m, name + "Factory");

    py::options options;
    options.disable_function_signatures();

    py::class_<ProblemType, PyProblem, std::shared_ptr<ProblemType>>(m, name.c_str(), py::buffer_protocol())
        .def(py::init<const std::string, int, int, int, bool, Constraint<T>>(),
             py::arg("name"),
             py::arg("n_variables") = 5,
             py::arg("n_objectives") = 1,
             py::arg("instance") = 1,
             py::arg("is_minimization") = true,
             py::arg("constraint") = Constraint<T>(5))
        .def("reset", &ProblemType::reset, R"pbdoc(
            Reset all state-variables of the problem.
        )pbdoc")
        .def("attach_logger", &ProblemType::attach_logger, R"pbdoc(
            Attach a logger to the problem to allow performance tracking.

            Parameters
            ----------
                logger: A logger-object from the IOHexperimenter 'logger' module.
        )pbdoc")
        .def("detach_logger", &ProblemType::detach_logger, R"pbdoc(
            Remove the specified logger from the problem.

            Parameters
            ----------
                logger: A logger-object from the IOHexperimenter 'logger' module.
        )pbdoc")
        .def("__call__", &ProblemType::operator(), R"pbdoc(
            Evaluate the problem.

            Parameters
            ----------
                x: a 1-dimensional array / list of size equal to the dimension of this problem
        )pbdoc")
        .def_static("factory", &Factory::instance, py::return_value_policy::reference, "A factory method to get the relevant problem. Recommended is to use the 'get_problem'-function instead.")
        .def_property_readonly("log_info", &ProblemType::log_info, "Check what data is being sent to the logger.")
        .def_property_readonly("state", &ProblemType::state, "The current state of the problem: all variables which change during the optimization procedure.")
        .def_property_readonly("meta_data", &ProblemType::meta_data, "The meta-data of the problem: these variables are static during the lifetime of the problem.")
        .def_property_readonly("objective", &ProblemType::objective, "The optimal point and value for the current instanciation of the problem.")
        .def_property_readonly("constraint", &ProblemType::constraint, "The constraints (bounds) of the problem.")
        .def("__repr__", [=](const ProblemType &p)
        {
            using namespace ioh::common;
            const auto meta_data = p.meta_data();
            return "<" + name + string_format("Problem %d. ", meta_data.problem_id) +
                meta_data.name + string_format(" (%d %d)>", meta_data.instance, meta_data.n_variables);
        });
}

template <typename T>
void define_wrapper_functions(py::module &m, const std::string &class_name, const std::string &function_name)
{
    using WrappedProblem = WrappedProblem<T>;
    py::class_<WrappedProblem, Problem<T>, std::shared_ptr<WrappedProblem>>(m, class_name.c_str(), py::buffer_protocol());
    m.def(function_name.c_str(), &wrap_function<T>,
          py::arg("f"),
          py::arg("name"),
          py::arg("n_variables") = 5,
          py::arg("n_objectives") = 1,
          py::arg("optimization_type") = ioh::common::OptimizationType::Minimization,
          py::arg("constraint") = Constraint<T>(5),
          py::return_value_policy::reference
        );
}

void define_helper_classes(py::module &m)
{
    py::enum_<ioh::common::OptimizationType>(m, "OptimizationType")
        .value("Maximization", ioh::common::OptimizationType::Maximization)
        .value("Minimization", ioh::common::OptimizationType::Minimization)
        .export_values();

    define_solution<double>(m, "RealSolution");
    define_solution<int>(m, "IntegerSolution");
    define_constraint<int>(m, "IntegerConstraint");
    define_constraint<double>(m, "RealConstraint");
    define_state<double>(m, "RealState");
    define_state<int>(m, "IntegerState");


    py::class_<MetaData>(m, "MetaData")
        .def(py::init<int, int, std::string, int, int, ioh::common::OptimizationType>())
        .def_readonly("instance", &MetaData::instance, "The instance number of the current problem")
        .def_readonly("problem_id", &MetaData::problem_id, "The id of the problem within its suite")
        .def_readonly("name", &MetaData::name, "The name of the current problem")
        .def_readonly("optimization_type", &MetaData::optimization_type, "The type of problem (maximization or minimization)")
        .def_readonly("n_variables", &MetaData::n_variables, "The number of variables (dimension) of the current problem")
        .def_readonly("n_objectives", &MetaData::n_objectives, "The number of objectives of the current problem")
        .def_readonly("initial_objective_value", &MetaData::initial_objective_value); //  What does this variable mean?

    py::class_<ioh::logger::LogInfo>(m, "LogInfo")
        .def(py::init<size_t, double, double, double, Solution<double>, Solution<double>>())
        .def_readonly("evaluations", &ioh::logger::LogInfo::evaluations, "The number of evaluations performed on the current problem so far")
        .def_readonly("y_best", &ioh::logger::LogInfo::y_best, "The best fitness value found so far")
        .def_readonly("transformed_y", &ioh::logger::LogInfo::transformed_y, "The internal representation of the current fitness value")
        .def_readonly("transformed_y_best", &ioh::logger::LogInfo::transformed_y_best, "The internal representation of the best-so-far fitness")
        .def_readonly("current", &ioh::logger::LogInfo::current, "The fitness of the last evaluated solution")
        .def_readonly("objective", &ioh::logger::LogInfo::objective, "The best possible fitness value");
}

void define_pbo_problems(py::module& m)
{
    define_factory<PBO>(m, "PBOFactory");
    py::class_<PBO, Integer, std::shared_ptr<PBO>>(
        m, "PBO",
        R"pbdoc(
            Pseudo-Boolean Optimization (PBO) problem set, which contains 25 test functions taking
            their domain on {0, 1}^n, where n is the length of bitstrings.

            In PBO, we cover some theory-motivated function, e.g., OneMax and LeadingOnes
            as well as others with more practical relevance, e.g., the NK Landscape [DoerrYHWSB20].
            We also utilized the so-called W-model for generating/enriching the problem set [WeiseW18].

            Reference
            ---------
            [DoerrYHWSB20] Carola Doerr, Furong Ye, Naama Horesh, Hao Wang, Ofer M. Shir, and Thomas Bäck.
            "Benchmarking discrete optimization heuristics with IOHprofiler." Applied Soft Computing 88 (2020): 106027.

            [WeiseW18] Thomas Weise and Zijun Wu. "Difficult features of combinatorial optimization problems and
            the tunable w-model benchmark problem for simulating them." In Proceedings of the Genetic
            and Evolutionary Computation Conference Companion, pp. 1769-1776. 2018.

        )pbdoc"
    )
        .def_static("factory", &ioh::common::Factory<PBO, int, int>::instance, py::return_value_policy::reference)
    ;
    py::class_<pbo::OneMax, Integer, std::shared_ptr<pbo::OneMax>>(
        m, "OneMax", py::is_final(),
        R"pbdoc(
            OneMax:
            {0,1}^n → [0..n], x ↦ ∑_{i=1}^n x_i.

        )pbdoc")
        .def(py::init<int, int>());
    py::class_<pbo::LeadingOnes, Integer, std::shared_ptr<pbo::LeadingOnes>>(
        m, "LeadingOnes", py::is_final(),
        R"pbdoc(
            LeadingOnes:
            {0,1}^n → [0..n], x ↦ max{i∈[0..n] ∣ ∀j≤i: x_j=1}

        )pbdoc")
        .def(py::init<int, int>());
    py::class_<pbo::Linear, Integer, std::shared_ptr<pbo::Linear>>(
        m, "Linear", py::is_final(),
        R"pbdoc(
            A Linear Function with Harmonic Weights:
            {0,1}^n → ℝ, x ↦ ∑_i i * x_i

        )pbdoc")
        .def(py::init<int, int>());
    py::class_<pbo::OneMaxDummy1, Integer, std::shared_ptr<pbo::OneMaxDummy1>>(m, "OneMaxDummy1", py::is_final())
        .def(py::init<int, int>());
    py::class_<pbo::OneMaxDummy2, Integer, std::shared_ptr<pbo::OneMaxDummy2>>(m, "OneMaxDummy2", py::is_final())
        .def(py::init<int, int>());
    py::class_<pbo::OneMaxNeutrality, Integer, std::shared_ptr<pbo::OneMaxNeutrality>>(m, "OneMaxNeutrality", py::is_final())
        .def(py::init<int, int>());
    py::class_<pbo::OneMaxEpistasis, Integer, std::shared_ptr<pbo::OneMaxEpistasis>>(m, "OneMaxEpistasis", py::is_final())
        .def(py::init<int, int>());
    py::class_<pbo::OneMaxRuggedness1, Integer, std::shared_ptr<pbo::OneMaxRuggedness1>>(m, "OneMaxRuggedness1", py::is_final())
        .def(py::init<int, int>());
    py::class_<pbo::OneMaxRuggedness2, Integer, std::shared_ptr<pbo::OneMaxRuggedness2>>(m, "OneMaxRuggedness2", py::is_final())
        .def(py::init<int, int>());
    py::class_<pbo::OneMaxRuggedness3, Integer, std::shared_ptr<pbo::OneMaxRuggedness3>>(m, "OneMaxRuggedness3", py::is_final())
        .def(py::init<int, int>());
    py::class_<pbo::LeadingOnesDummy1, Integer, std::shared_ptr<pbo::LeadingOnesDummy1>>(m, "LeadingOnesDummy1", py::is_final())
        .def(py::init<int, int>());
    py::class_<pbo::LeadingOnesDummy2, Integer, std::shared_ptr<pbo::LeadingOnesDummy2>>(m, "LeadingOnesDummy2", py::is_final())
        .def(py::init<int, int>());
    py::class_<pbo::LeadingOnesNeutrality, Integer, std::shared_ptr<pbo::LeadingOnesNeutrality>>(m, "LeadingOnesNeutrality", py::is_final())
        .def(py::init<int, int>());
    py::class_<pbo::LeadingOnesEpistasis, Integer, std::shared_ptr<pbo::LeadingOnesEpistasis>>(m, "LeadingOnesEpistasis", py::is_final())
        .def(py::init<int, int>());
    py::class_<pbo::LeadingOnesRuggedness1, Integer, std::shared_ptr<pbo::LeadingOnesRuggedness1>>(m, "LeadingOnesRuggedness1", py::is_final())
        .def(py::init<int, int>());
    py::class_<pbo::LeadingOnesRuggedness2, Integer, std::shared_ptr<pbo::LeadingOnesRuggedness2>>(m, "LeadingOnesRuggedness2", py::is_final())
        .def(py::init<int, int>());
    py::class_<pbo::LeadingOnesRuggedness3, Integer, std::shared_ptr<pbo::LeadingOnesRuggedness3>>(m, "LeadingOnesRuggedness3", py::is_final())
        .def(py::init<int, int>());
    py::class_<pbo::LABS, Integer, std::shared_ptr<pbo::LABS>>(
        m, "LABS", py::is_final(),
        R"pbdoc(
            Low Autocorrelation Binary Sequences (LABS):
            x ↦ n^2 / 2∑_{k=1}^{n-1}(∑_{i=1}^{n−k}s_is_{i+k})^2, where s_i = 2x_i − 1

        )pbdoc"
    )
        .def(py::init<int, int>());
    py::class_<pbo::IsingRing, Integer, std::shared_ptr<pbo::IsingRing>>(m, "IsingRing", py::is_final())
        .def(py::init<int, int>());
    py::class_<pbo::IsingTorus, Integer, std::shared_ptr<pbo::IsingTorus>>(m, "IsingTorus", py::is_final())
        .def(py::init<int, int>());
    py::class_<pbo::IsingTriangular, Integer, std::shared_ptr<pbo::IsingTriangular>>(m, "IsingTriangular", py::is_final())
        .def(py::init<int, int>());
    py::class_<pbo::MIS, Integer, std::shared_ptr<pbo::MIS>>(m, "MIS", py::is_final())
        .def(py::init<int, int>());
    py::class_<pbo::NQueens, Integer, std::shared_ptr<pbo::NQueens>>(m, "NQueens", py::is_final())
        .def(py::init<int, int>());
    py::class_<pbo::ConcatenatedTrap, Integer, std::shared_ptr<pbo::ConcatenatedTrap>>(m, "ConcatenatedTra", py::is_final())
        .def(py::init<int, int>());
}

void define_bbob_problems(py::module& m)
{
    define_factory<BBOB>(m, "BBOBFactory");
    py::class_<BBOB, Real, std::shared_ptr<BBOB>>(
        m, "BBOB",
        R"pbdoc(
            Black-Box Optimization Benchmarking (BBOB) problem set, which contains 24 noiseless
            real-valued test functions supported on [-5, 5]^n, where n is the dimensionality.

            This problem was orginally proposed by Hansen et. al. in [FinckHRA10] and was implemented
            as the core component of the COmparing Continous Optimizer (COCO) platform [HansenARMTB20].

            We took the implementation of those 24 functions in
            https://github.com/numbbo/coco/tree/master/code-experiments/src (v2.2)
            and adopted those to our framework.

            We have acknowledged and specified in our license file
            https://github.com/IOHprofiler/IOHexperimenter/blob/master/LICENSE.md
            the usage and modification to the COCO/BBOB sources.

            Reference
            ---------
            [HansenARMTB20] Nikolaus Hansen, Anne Auger, Dimo Brockhoff, Raymond Ros, Olaf Mersmann,
            Tea Tusar, and Dimo Brockhoff. "COCO: A platform for comparing continuous optimizers in
            a black-box setting." Optimization Methods and Software (2020): 1-31.

            [FinckHRA10] Steffen Finck, Nikolaus Hansen, Raymond Ros, and Anne Auger.
            "Real-parameter black-box optimization benchmarking 2009: Presentation of the noiseless functions."
            Technical Report 2009/20, Research Center PPE, 2009. Updated February, 2010.

        )pbdoc"
    )
        .def_static("factory", &ioh::common::Factory<BBOB, int, int>::instance, py::return_value_policy::reference)
    ;
    py::class_<bbob::Sphere, Real, std::shared_ptr<bbob::Sphere>>(m, "Sphere", py::is_final())
        .def(py::init<int, int>());
    py::class_<bbob::Ellipsoid, Real, std::shared_ptr<bbob::Ellipsoid>>(m, "Ellipsoid", py::is_final())
        .def(py::init<int, int>());
    py::class_<bbob::Rastrigin, Real, std::shared_ptr<bbob::Rastrigin>>(m, "Rastrigin", py::is_final())
        .def(py::init<int, int>());
    py::class_<bbob::BuecheRastrigin, Real, std::shared_ptr<bbob::BuecheRastrigin>>(m, "BuecheRastrigin", py::is_final())
        .def(py::init<int, int>());
    py::class_<bbob::LinearSlope, Real, std::shared_ptr<bbob::LinearSlope>>(m, "LinearSlope", py::is_final())
        .def(py::init<int, int>());
    py::class_<bbob::AttractiveSector, Real, std::shared_ptr<bbob::AttractiveSector>>(m, "AttractiveSector", py::is_final())
        .def(py::init<int, int>());
    py::class_<bbob::StepEllipsoid, Real, std::shared_ptr<bbob::StepEllipsoid>>(m, "StepEllipsoid", py::is_final())
        .def(py::init<int, int>());
    py::class_<bbob::Rosenbrock, Real, std::shared_ptr<bbob::Rosenbrock>>(m, "Rosenbrock", py::is_final())
        .def(py::init<int, int>());
    py::class_<bbob::RosenbrockRotated, Real, std::shared_ptr<bbob::RosenbrockRotated>>(m, "RosenbrockRotated", py::is_final())
        .def(py::init<int, int>());
    py::class_<bbob::EllipsoidRotated, Real, std::shared_ptr<bbob::EllipsoidRotated>>(m, "EllipsoidRotated", py::is_final())
        .def(py::init<int, int>());
    py::class_<bbob::Discus, Real, std::shared_ptr<bbob::Discus>>(m, "Discus", py::is_final())
        .def(py::init<int, int>());
    py::class_<bbob::BentCigar, Real, std::shared_ptr<bbob::BentCigar>>(m, "BentCigar", py::is_final())
        .def(py::init<int, int>());
    py::class_<bbob::SharpRidge, Real, std::shared_ptr<bbob::SharpRidge>>(m, "SharpRidge", py::is_final())
        .def(py::init<int, int>());
    py::class_<bbob::DifferentPowers, Real, std::shared_ptr<bbob::DifferentPowers>>(m, "DifferentPowers", py::is_final())
        .def(py::init<int, int>());
    py::class_<bbob::RastriginRotated, Real, std::shared_ptr<bbob::RastriginRotated>>(m, "RastriginRotated", py::is_final())
        .def(py::init<int, int>());
    py::class_<bbob::Weierstrass, Real, std::shared_ptr<bbob::Weierstrass>>(m, "Weierstrass", py::is_final())
        .def(py::init<int, int>());
    py::class_<bbob::Schaffers10, Real, std::shared_ptr<bbob::Schaffers10>>(m, "Schaffers10", py::is_final())
        .def(py::init<int, int>());
    py::class_<bbob::Schaffers1000, Real, std::shared_ptr<bbob::Schaffers1000>>(m, "Schaffers1000", py::is_final())
        .def(py::init<int, int>());
    py::class_<bbob::GriewankRosenBrock, Real, std::shared_ptr<bbob::GriewankRosenBrock>>(m, "GriewankRosenBrock", py::is_final())
        .def(py::init<int, int>());
    py::class_<bbob::Schwefel, Real, std::shared_ptr<bbob::Schwefel>>(m, "Schwefel", py::is_final())
        .def(py::init<int, int>());
    py::class_<bbob::Gallagher101, Real, std::shared_ptr<bbob::Gallagher101>>(m, "Gallagher101", py::is_final())
        .def(py::init<int, int>());
    py::class_<bbob::Gallagher21, Real, std::shared_ptr<bbob::Gallagher21>>(m, "Gallagher21", py::is_final())
        .def(py::init<int, int>());
    py::class_<bbob::Katsuura, Real, std::shared_ptr<bbob::Katsuura>>(m, "Katsuura", py::is_final())
        .def(py::init<int, int>());
    py::class_<bbob::LunacekBiRastrigin, Real, std::shared_ptr<bbob::LunacekBiRastrigin>>(m, "LunacekBiRastrigin", py::is_final())
        .def(py::init<int, int>());
}

void define_problem_bases(py::module &m)
{
    define_base_class<Real, double>(m, "Real");
    define_base_class<Integer, int>(m, "Integer");
    define_wrapper_functions<double>(m, "RealWrappedProblem", "wrap_real_problem");
    define_wrapper_functions<int>(m, "IntegerWrappedProblem", "wrap_integer_problem");
}

void define_problem(py::module &m)
{
    define_problem_bases(m);
    define_bbob_problems(m);
    define_pbo_problems(m);
}
=======
#include <pybind11/pybind11.h>
#include <pybind11/stl.h>
#include <pybind11/functional.h>
#include "ioh.hpp"

namespace py = pybind11;
using namespace ioh::problem;

template <typename T>
void define_solution(py::module &m, const std::string &name)
{
    using Class = Solution<T>;

    py::options options;
    options.disable_function_signatures();

    py::class_<Class>(m, name.c_str(), py::buffer_protocol())
        .def(py::init<std::vector<T>, std::vector<double>>(), R"pbdoc(
            Initialize a Solution object using its coordinates and fitness.

            Parameters:
                x: the coordinates in the searchspace
                y: the coordinates in the objective space (fitness value)
        )pbdoc")
        .def_readonly("x", &Class::x, "The coordinates in the searchspace.")
        .def_readonly("y", &Class::y, "The fitness value.");
}

template <typename T>
void define_state(py::module &m, const std::string &name)
{
    using Class = State<T>;
    using Class2 = Solution<T>;
    py::class_<Class>(m, name.c_str(), py::buffer_protocol())
        .def(py::init<Class2>())
        .def_readonly("evaluations", &Class::evaluations, "The number of times the problem has been evaluated so far.")
        .def_readonly("optimum_found", &Class::optimum_found, "Boolean indicating whether or not the optimum has been found.")
        .def_readonly("current_best_internal", &Class::current_best_internal, "The internal representation of the best so far solution.")
        .def_readonly("current_best", &Class::current_best, "The current best-so-far solution.")
        .def_readonly("current_internal", &Class::current_internal, "The internal representation of the last-evaluated solution.")
        .def_readonly("current", &Class::current, "The last-evaluated solution.");
}

template <typename T>
void define_constraint(py::module &m, const std::string &name)
{
    using Class = Constraint<T>;

    py::options options;
    options.disable_function_signatures();

    py::class_<Class>(m, name.c_str(), py::buffer_protocol())
        .def(py::init<std::vector<T>, std::vector<T>>())
        .def_readonly("ub", &Class::ub, "The upper bound (box constraint)")
        .def_readonly("lb", &Class::lb, "The lower bound (box constraint)")
        .def("check", &Class::check, R"pbdoc(
            Check if a point is inside the bounds or not.

            Parameters
            ----------
                x: The point for which to check the boundary conditions
        )pbdoc");
}

template <typename T>
void define_factory(py::module &m, const std::string &name)
{
    using Factory = ioh::common::Factory<T, int, int>;
    py::class_<Factory>(m, name.c_str(), py::buffer_protocol())
        .def("names", &Factory::names)
        .def("ids", &Factory::ids)
        .def("map", &Factory::map)
        .def("create", py::overload_cast<const int, int, int>(&Factory::create, py::const_),
             py::return_value_policy::reference)
        .def("create", py::overload_cast<const std::string, int, int>(&Factory::create, py::const_),
             py::return_value_policy::reference);
}

template <typename P, typename T>
class PyProblem : public P
{
    [[nodiscard]]
    bool perform_registration()
    {
        auto meta_data = this->meta_data();
        auto constraint = this->constraint();
        ioh::common::Factory<P, int, int>::instance().include(
            meta_data.name, meta_data.problem_id,
            [=](const int instance, const int n_variables)
            {
                return std::make_shared<PyProblem<P, T>>(
                    MetaData(meta_data.problem_id, instance, meta_data.name,
                             n_variables, meta_data.n_objectives, meta_data.optimization_type),
                    constraint
                    );
            });
        return true;
    }

public:
    explicit PyProblem(const MetaData& meta_data, const Constraint<T>& constraint) :
        P(meta_data, constraint)
    {
    }

    explicit PyProblem(const std::string &name, const int n_variables = 5,
                       const int n_objectives = 1,
                       const int instance = 1, const bool is_minimization = true,
                       Constraint<T> constraint = Constraint<T>()) :
        P(MetaData(instance, name, n_variables, n_objectives, is_minimization
                   ? ioh::common::OptimizationType::Minimization
                   : ioh::common::OptimizationType::Maximization), constraint)
    {
        static auto registered = perform_registration();
    }

    std::vector<double> evaluate(const std::vector<T> &x) override
    {
        PYBIND11_OVERRIDE_PURE(std::vector<double>, P, evaluate, x);
    }

    [[nodiscard]]
    std::vector<T> transform_variables(std::vector<T> x) override
    {
        PYBIND11_OVERRIDE(std::vector<T>, P, transform_variables, x);
    }

    [[nodiscard]]
    std::vector<double> transform_objectives(std::vector<double> y) override
    {
        PYBIND11_OVERRIDE(std::vector<double>, P, transform_objectives, y);
    }
};

template <typename ProblemType, typename T>
void define_base_class(py::module &m, const std::string &name)
{
    using PyProblem = PyProblem<ProblemType, T>;
    using Factory = ioh::common::Factory<ProblemType, int, int>;
    define_factory<ProblemType>(m, name + "Factory");

    py::options options;
    options.disable_function_signatures();

    py::class_<ProblemType, PyProblem, std::shared_ptr<ProblemType>>(m, name.c_str(), py::buffer_protocol())
        .def(py::init<const std::string, int, int, int, bool, Constraint<T>>(),
             py::arg("name"),
             py::arg("n_variables") = 5,
             py::arg("n_objectives") = 1,
             py::arg("instance") = 1,
             py::arg("is_minimization") = true,
             py::arg("constraint") = Constraint<T>(5))
        .def("reset", &ProblemType::reset, R"pbdoc(
            Reset all state-variables of the problem.
        )pbdoc")
        .def("attach_logger", &ProblemType::attach_logger, R"pbdoc(
            Attach a logger to the problem to allow performance tracking.

            Parameters
            ----------
                logger: A logger-object from the IOHexperimenter 'logger' module.
        )pbdoc")
        .def("detach_logger", &ProblemType::detach_logger, R"pbdoc(
            Remove the specified logger from the problem.

            Parameters
            ----------
                logger: A logger-object from the IOHexperimenter 'logger' module.
        )pbdoc")
        .def("__call__", &ProblemType::operator(), R"pbdoc(
            Evaluate the problem.

            Parameters
            ----------
                x: a 1-dimensional array / list of size equal to the dimension of this problem
        )pbdoc")
        .def_static("factory", &Factory::instance, py::return_value_policy::reference, "A factory method to get the relevant problem. Recommended is to use the 'get_problem'-function instead.")
        .def_property_readonly("log_info", &ProblemType::log_info, "Check what data is being sent to the logger.")
        .def_property_readonly("state", &ProblemType::state, "The current state of the problem: all variables which change during the optimization procedure.")
        .def_property_readonly("meta_data", &ProblemType::meta_data, "The meta-data of the problem: these variables are static during the lifetime of the problem.")
        .def_property_readonly("objective", &ProblemType::objective, "The optimal point and value for the current instanciation of the problem.")
        .def_property_readonly("constraint", &ProblemType::constraint, "The constraints (bounds) of the problem.")
        .def("__repr__", [=](const ProblemType &p)
        {
            using namespace ioh::common;
            const auto meta_data = p.meta_data();
            return "<" + name + string_format("Problem %d. ", meta_data.problem_id) +
                meta_data.name + string_format(" (%d %d)>", meta_data.instance, meta_data.n_variables);
        });
}

template <typename T>
void define_wrapper_functions(py::module &m, const std::string &class_name, const std::string &function_name)
{
    using WrappedProblem = WrappedProblem<T>;
    py::class_<WrappedProblem, Problem<T>, std::shared_ptr<WrappedProblem>>(m, class_name.c_str(), py::buffer_protocol());
    m.def(function_name.c_str(), &wrap_function<T>,
          py::arg("f"),
          py::arg("name"),
          py::arg("n_variables") = 5,
          py::arg("n_objectives") = 1,
          py::arg("optimization_type") = ioh::common::OptimizationType::Minimization,
          py::arg("constraint") = Constraint<T>(5),
          py::return_value_policy::reference
        );
}

void define_helper_classes(py::module &m)
{
    py::enum_<ioh::common::OptimizationType>(m, "OptimizationType")
        .value("Maximization", ioh::common::OptimizationType::Maximization)
        .value("Minimization", ioh::common::OptimizationType::Minimization)
        .export_values();

    define_solution<double>(m, "RealSolution");
    define_solution<int>(m, "IntegerSolution");
    define_constraint<int>(m, "IntegerConstraint");
    define_constraint<double>(m, "RealConstraint");
    define_state<double>(m, "RealState");
    define_state<int>(m, "IntegerState");


    py::class_<MetaData>(m, "MetaData")
        .def(py::init<int, int, std::string, int, int, ioh::common::OptimizationType>())
        .def_readonly("instance", &MetaData::instance, "The instance number of the current problem")
        .def_readonly("problem_id", &MetaData::problem_id, "The id of the problem within its suite")
        .def_readonly("name", &MetaData::name, "The name of the current problem")
        .def_readonly("optimization_type", &MetaData::optimization_type, "The type of problem (maximization or minimization)")
        .def_readonly("n_variables", &MetaData::n_variables, "The number of variables (dimension) of the current problem")
        .def_readonly("n_objectives", &MetaData::n_objectives, "The number of objectives of the current problem")
        .def_readonly("initial_objective_value", &MetaData::initial_objective_value); //  What does this variable mean?

    py::class_<ioh::logger::LogInfo>(m, "LogInfo")
        .def(py::init<size_t, double, double, double, Solution<double>, Solution<double>>())
        .def_readonly("evaluations", &ioh::logger::LogInfo::evaluations, "The number of evaluations performed on the current problem so far")
        .def_readonly("y_best", &ioh::logger::LogInfo::y_best, "The best fitness value found so far")
        .def_readonly("transformed_y", &ioh::logger::LogInfo::transformed_y, "The internal representation of the current fitness value")
        .def_readonly("transformed_y_best", &ioh::logger::LogInfo::transformed_y_best, "The internal representation of the best-so-far fitness")
        .def_readonly("current", &ioh::logger::LogInfo::current, "The fitness of the last evaluated solution")
        .def_readonly("objective", &ioh::logger::LogInfo::objective, "The best possible fitness value");
}

void define_pbo_problems(py::module& m)
{
    define_factory<PBO>(m, "PBOFactory");
    py::class_<PBO, Integer, std::shared_ptr<PBO>>(
        m, "PBO",
        R"pbdoc(
            Pseudo-Boolean Optimization (PBO) problem set, which contains 25 test functions taking
            their domain on {0, 1}^n, where n is the length of bitstrings.

            In PBO, we cover some theory-motivated function, e.g., OneMax and LeadingOnes
            as well as others with more practical relevance, e.g., the NK Landscape [DoerrYHWSB20].
            We also utilized the so-called W-model for generating/enriching the problem set [WeiseW18].

            Reference
            ---------
            [DoerrYHWSB20] Carola Doerr, Furong Ye, Naama Horesh, Hao Wang, Ofer M. Shir, and Thomas Bäck.
            "Benchmarking discrete optimization heuristics with IOHprofiler." Applied Soft Computing 88 (2020): 106027.

            [WeiseW18] Thomas Weise and Zijun Wu. "Difficult features of combinatorial optimization problems and
            the tunable w-model benchmark problem for simulating them." In Proceedings of the Genetic
            and Evolutionary Computation Conference Companion, pp. 1769-1776. 2018.

        )pbdoc"
    )
        .def_static("factory", &ioh::common::Factory<PBO, int, int>::instance, py::return_value_policy::reference)
    ;
    py::class_<pbo::OneMax, Integer, std::shared_ptr<pbo::OneMax>>(
        m, "OneMax", py::is_final(),
        R"pbdoc(
            OneMax:
            {0,1}^n → [0..n], x ↦ ∑_{i=1}^n x_i.

        )pbdoc")
        .def(py::init<int, int>());
    py::class_<pbo::LeadingOnes, Integer, std::shared_ptr<pbo::LeadingOnes>>(
        m, "LeadingOnes", py::is_final(),
        R"pbdoc(
            LeadingOnes:
            {0,1}^n → [0..n], x ↦ max{i∈[0..n] ∣ ∀j≤i: x_j=1}

        )pbdoc")
        .def(py::init<int, int>());
    py::class_<pbo::Linear, Integer, std::shared_ptr<pbo::Linear>>(
        m, "Linear", py::is_final(),
        R"pbdoc(
            A Linear Function with Harmonic Weights:
            {0,1}^n → ℝ, x ↦ ∑_i i * x_i

        )pbdoc")
        .def(py::init<int, int>());
    py::class_<pbo::OneMaxDummy1, Integer, std::shared_ptr<pbo::OneMaxDummy1>>(m, "OneMaxDummy1", py::is_final())
        .def(py::init<int, int>());
    py::class_<pbo::OneMaxDummy2, Integer, std::shared_ptr<pbo::OneMaxDummy2>>(m, "OneMaxDummy2", py::is_final())
        .def(py::init<int, int>());
    py::class_<pbo::OneMaxNeutrality, Integer, std::shared_ptr<pbo::OneMaxNeutrality>>(m, "OneMaxNeutrality", py::is_final())
        .def(py::init<int, int>());
    py::class_<pbo::OneMaxEpistasis, Integer, std::shared_ptr<pbo::OneMaxEpistasis>>(m, "OneMaxEpistasis", py::is_final())
        .def(py::init<int, int>());
    py::class_<pbo::OneMaxRuggedness1, Integer, std::shared_ptr<pbo::OneMaxRuggedness1>>(m, "OneMaxRuggedness1", py::is_final())
        .def(py::init<int, int>());
    py::class_<pbo::OneMaxRuggedness2, Integer, std::shared_ptr<pbo::OneMaxRuggedness2>>(m, "OneMaxRuggedness2", py::is_final())
        .def(py::init<int, int>());
    py::class_<pbo::OneMaxRuggedness3, Integer, std::shared_ptr<pbo::OneMaxRuggedness3>>(m, "OneMaxRuggedness3", py::is_final())
        .def(py::init<int, int>());
    py::class_<pbo::LeadingOnesDummy1, Integer, std::shared_ptr<pbo::LeadingOnesDummy1>>(m, "LeadingOnesDummy1", py::is_final())
        .def(py::init<int, int>());
    py::class_<pbo::LeadingOnesDummy2, Integer, std::shared_ptr<pbo::LeadingOnesDummy2>>(m, "LeadingOnesDummy2", py::is_final())
        .def(py::init<int, int>());
    py::class_<pbo::LeadingOnesNeutrality, Integer, std::shared_ptr<pbo::LeadingOnesNeutrality>>(m, "LeadingOnesNeutrality", py::is_final())
        .def(py::init<int, int>());
    py::class_<pbo::LeadingOnesEpistasis, Integer, std::shared_ptr<pbo::LeadingOnesEpistasis>>(m, "LeadingOnesEpistasis", py::is_final())
        .def(py::init<int, int>());
    py::class_<pbo::LeadingOnesRuggedness1, Integer, std::shared_ptr<pbo::LeadingOnesRuggedness1>>(m, "LeadingOnesRuggedness1", py::is_final())
        .def(py::init<int, int>());
    py::class_<pbo::LeadingOnesRuggedness2, Integer, std::shared_ptr<pbo::LeadingOnesRuggedness2>>(m, "LeadingOnesRuggedness2", py::is_final())
        .def(py::init<int, int>());
    py::class_<pbo::LeadingOnesRuggedness3, Integer, std::shared_ptr<pbo::LeadingOnesRuggedness3>>(m, "LeadingOnesRuggedness3", py::is_final())
        .def(py::init<int, int>());
    py::class_<pbo::LABS, Integer, std::shared_ptr<pbo::LABS>>(
        m, "LABS", py::is_final(),
        R"pbdoc(
            Low Autocorrelation Binary Sequences (LABS):
            x ↦ n^2 / 2∑_{k=1}^{n-1}(∑_{i=1}^{n−k}s_is_{i+k})^2, where s_i = 2x_i − 1

        )pbdoc"
    )
        .def(py::init<int, int>());
    py::class_<pbo::IsingRing, Integer, std::shared_ptr<pbo::IsingRing>>(m, "IsingRing", py::is_final())
        .def(py::init<int, int>());
    py::class_<pbo::IsingTorus, Integer, std::shared_ptr<pbo::IsingTorus>>(m, "IsingTorus", py::is_final())
        .def(py::init<int, int>());
    py::class_<pbo::IsingTriangular, Integer, std::shared_ptr<pbo::IsingTriangular>>(m, "IsingTriangular", py::is_final())
        .def(py::init<int, int>());
    py::class_<pbo::MIS, Integer, std::shared_ptr<pbo::MIS>>(m, "MIS", py::is_final())
        .def(py::init<int, int>());
    py::class_<pbo::NQueens, Integer, std::shared_ptr<pbo::NQueens>>(m, "NQueens", py::is_final())
        .def(py::init<int, int>());
    py::class_<pbo::ConcatenatedTrap, Integer, std::shared_ptr<pbo::ConcatenatedTrap>>(m, "ConcatenatedTra", py::is_final())
        .def(py::init<int, int>());
}

void define_bbob_problems(py::module& m)
{
    define_factory<BBOB>(m, "BBOBFactory");
    py::class_<BBOB, Real, std::shared_ptr<BBOB>>(
        m, "BBOB",
        R"pbdoc(
            Black-Box Optimization Benchmarking (BBOB) problem set, which contains 24 noiseless
            real-valued test functions supported on [-5, 5]^n, where n is the dimensionality.

            This problem was orginally proposed by Hansen et. al. in [FinckHRA10] and was implemented
            as the core component of the COmparing Continous Optimizer (COCO) platform [HansenARMTB20].

            We took the implementation of those 24 functions in
            https://github.com/numbbo/coco/tree/master/code-experiments/src (v2.2)
            and adopted those to our framework.

            We have acknowledged and specified in our license file
            https://github.com/IOHprofiler/IOHexperimenter/blob/master/LICENSE.md
            the usage and modification to the COCO/BBOB sources.

            Reference
            ---------
            [HansenARMTB20] Nikolaus Hansen, Anne Auger, Raymond Ros, Olaf Mersmann,
            Tea Tusar, and Dimo Brockhoff. "COCO: A platform for comparing continuous optimizers in
            a black-box setting." Optimization Methods and Software (2020): 1-31.

            [FinckHRA10] Steffen Finck, Nikolaus Hansen, Raymond Ros, and Anne Auger.
            "Real-parameter black-box optimization benchmarking 2009: Presentation of the noiseless functions."
            Technical Report 2009/20, Research Center PPE, 2009. Updated February, 2010.

        )pbdoc"
    )
        .def_static("factory", &ioh::common::Factory<BBOB, int, int>::instance, py::return_value_policy::reference)
    ;
    py::class_<bbob::Sphere, Real, std::shared_ptr<bbob::Sphere>>(m, "Sphere", py::is_final())
        .def(py::init<int, int>());
    py::class_<bbob::Ellipsoid, Real, std::shared_ptr<bbob::Ellipsoid>>(m, "Ellipsoid", py::is_final())
        .def(py::init<int, int>());
    py::class_<bbob::Rastrigin, Real, std::shared_ptr<bbob::Rastrigin>>(m, "Rastrigin", py::is_final())
        .def(py::init<int, int>());
    py::class_<bbob::BuecheRastrigin, Real, std::shared_ptr<bbob::BuecheRastrigin>>(m, "BuecheRastrigin", py::is_final())
        .def(py::init<int, int>());
    py::class_<bbob::LinearSlope, Real, std::shared_ptr<bbob::LinearSlope>>(m, "LinearSlope", py::is_final())
        .def(py::init<int, int>());
    py::class_<bbob::AttractiveSector, Real, std::shared_ptr<bbob::AttractiveSector>>(m, "AttractiveSector", py::is_final())
        .def(py::init<int, int>());
    py::class_<bbob::StepEllipsoid, Real, std::shared_ptr<bbob::StepEllipsoid>>(m, "StepEllipsoid", py::is_final())
        .def(py::init<int, int>());
    py::class_<bbob::Rosenbrock, Real, std::shared_ptr<bbob::Rosenbrock>>(m, "Rosenbrock", py::is_final())
        .def(py::init<int, int>());
    py::class_<bbob::RosenbrockRotated, Real, std::shared_ptr<bbob::RosenbrockRotated>>(m, "RosenbrockRotated", py::is_final())
        .def(py::init<int, int>());
    py::class_<bbob::EllipsoidRotated, Real, std::shared_ptr<bbob::EllipsoidRotated>>(m, "EllipsoidRotated", py::is_final())
        .def(py::init<int, int>());
    py::class_<bbob::Discus, Real, std::shared_ptr<bbob::Discus>>(m, "Discus", py::is_final())
        .def(py::init<int, int>());
    py::class_<bbob::BentCigar, Real, std::shared_ptr<bbob::BentCigar>>(m, "BentCigar", py::is_final())
        .def(py::init<int, int>());
    py::class_<bbob::SharpRidge, Real, std::shared_ptr<bbob::SharpRidge>>(m, "SharpRidge", py::is_final())
        .def(py::init<int, int>());
    py::class_<bbob::DifferentPowers, Real, std::shared_ptr<bbob::DifferentPowers>>(m, "DifferentPowers", py::is_final())
        .def(py::init<int, int>());
    py::class_<bbob::RastriginRotated, Real, std::shared_ptr<bbob::RastriginRotated>>(m, "RastriginRotated", py::is_final())
        .def(py::init<int, int>());
    py::class_<bbob::Weierstrass, Real, std::shared_ptr<bbob::Weierstrass>>(m, "Weierstrass", py::is_final())
        .def(py::init<int, int>());
    py::class_<bbob::Schaffers10, Real, std::shared_ptr<bbob::Schaffers10>>(m, "Schaffers10", py::is_final())
        .def(py::init<int, int>());
    py::class_<bbob::Schaffers1000, Real, std::shared_ptr<bbob::Schaffers1000>>(m, "Schaffers1000", py::is_final())
        .def(py::init<int, int>());
    py::class_<bbob::GriewankRosenBrock, Real, std::shared_ptr<bbob::GriewankRosenBrock>>(m, "GriewankRosenBrock", py::is_final())
        .def(py::init<int, int>());
    py::class_<bbob::Schwefel, Real, std::shared_ptr<bbob::Schwefel>>(m, "Schwefel", py::is_final())
        .def(py::init<int, int>());
    py::class_<bbob::Gallagher101, Real, std::shared_ptr<bbob::Gallagher101>>(m, "Gallagher101", py::is_final())
        .def(py::init<int, int>());
    py::class_<bbob::Gallagher21, Real, std::shared_ptr<bbob::Gallagher21>>(m, "Gallagher21", py::is_final())
        .def(py::init<int, int>());
    py::class_<bbob::Katsuura, Real, std::shared_ptr<bbob::Katsuura>>(m, "Katsuura", py::is_final())
        .def(py::init<int, int>());
    py::class_<bbob::LunacekBiRastrigin, Real, std::shared_ptr<bbob::LunacekBiRastrigin>>(m, "LunacekBiRastrigin", py::is_final())
        .def(py::init<int, int>());
}

void define_problem_bases(py::module &m)
{
    define_base_class<Real, double>(m, "Real");
    define_base_class<Integer, int>(m, "Integer");
    define_wrapper_functions<double>(m, "RealWrappedProblem", "wrap_real_problem");
    define_wrapper_functions<int>(m, "IntegerWrappedProblem", "wrap_integer_problem");
}

void define_problem(py::module &m)
{
    define_problem_bases(m);
    define_bbob_problems(m);
    define_pbo_problems(m);
}
>>>>>>> 5dd73c79
<|MERGE_RESOLUTION|>--- conflicted
+++ resolved
@@ -1,4 +1,3 @@
-<<<<<<< HEAD
 #include <pybind11/pybind11.h>
 #include <pybind11/stl.h>
 #include <pybind11/functional.h>
@@ -19,7 +18,8 @@
         .def(py::init<std::vector<T>, std::vector<double>>(), R"pbdoc(
             Initialize a Solution object using its coordinates and fitness.
 
-            Parameters:
+            Parameters
+            ----------
                 x: the coordinates in the searchspace
                 y: the coordinates in the objective space (fitness value)
         )pbdoc")
@@ -364,7 +364,7 @@
 
             Reference
             ---------
-            [HansenARMTB20] Nikolaus Hansen, Anne Auger, Dimo Brockhoff, Raymond Ros, Olaf Mersmann,
+            [HansenARMTB20] Nikolaus Hansen, Anne Auger, Raymond Ros, Olaf Mersmann,
             Tea Tusar, and Dimo Brockhoff. "COCO: A platform for comparing continuous optimizers in
             a black-box setting." Optimization Methods and Software (2020): 1-31.
 
@@ -439,447 +439,4 @@
     define_problem_bases(m);
     define_bbob_problems(m);
     define_pbo_problems(m);
-}
-=======
-#include <pybind11/pybind11.h>
-#include <pybind11/stl.h>
-#include <pybind11/functional.h>
-#include "ioh.hpp"
-
-namespace py = pybind11;
-using namespace ioh::problem;
-
-template <typename T>
-void define_solution(py::module &m, const std::string &name)
-{
-    using Class = Solution<T>;
-
-    py::options options;
-    options.disable_function_signatures();
-
-    py::class_<Class>(m, name.c_str(), py::buffer_protocol())
-        .def(py::init<std::vector<T>, std::vector<double>>(), R"pbdoc(
-            Initialize a Solution object using its coordinates and fitness.
-
-            Parameters:
-                x: the coordinates in the searchspace
-                y: the coordinates in the objective space (fitness value)
-        )pbdoc")
-        .def_readonly("x", &Class::x, "The coordinates in the searchspace.")
-        .def_readonly("y", &Class::y, "The fitness value.");
-}
-
-template <typename T>
-void define_state(py::module &m, const std::string &name)
-{
-    using Class = State<T>;
-    using Class2 = Solution<T>;
-    py::class_<Class>(m, name.c_str(), py::buffer_protocol())
-        .def(py::init<Class2>())
-        .def_readonly("evaluations", &Class::evaluations, "The number of times the problem has been evaluated so far.")
-        .def_readonly("optimum_found", &Class::optimum_found, "Boolean indicating whether or not the optimum has been found.")
-        .def_readonly("current_best_internal", &Class::current_best_internal, "The internal representation of the best so far solution.")
-        .def_readonly("current_best", &Class::current_best, "The current best-so-far solution.")
-        .def_readonly("current_internal", &Class::current_internal, "The internal representation of the last-evaluated solution.")
-        .def_readonly("current", &Class::current, "The last-evaluated solution.");
-}
-
-template <typename T>
-void define_constraint(py::module &m, const std::string &name)
-{
-    using Class = Constraint<T>;
-
-    py::options options;
-    options.disable_function_signatures();
-
-    py::class_<Class>(m, name.c_str(), py::buffer_protocol())
-        .def(py::init<std::vector<T>, std::vector<T>>())
-        .def_readonly("ub", &Class::ub, "The upper bound (box constraint)")
-        .def_readonly("lb", &Class::lb, "The lower bound (box constraint)")
-        .def("check", &Class::check, R"pbdoc(
-            Check if a point is inside the bounds or not.
-
-            Parameters
-            ----------
-                x: The point for which to check the boundary conditions
-        )pbdoc");
-}
-
-template <typename T>
-void define_factory(py::module &m, const std::string &name)
-{
-    using Factory = ioh::common::Factory<T, int, int>;
-    py::class_<Factory>(m, name.c_str(), py::buffer_protocol())
-        .def("names", &Factory::names)
-        .def("ids", &Factory::ids)
-        .def("map", &Factory::map)
-        .def("create", py::overload_cast<const int, int, int>(&Factory::create, py::const_),
-             py::return_value_policy::reference)
-        .def("create", py::overload_cast<const std::string, int, int>(&Factory::create, py::const_),
-             py::return_value_policy::reference);
-}
-
-template <typename P, typename T>
-class PyProblem : public P
-{
-    [[nodiscard]]
-    bool perform_registration()
-    {
-        auto meta_data = this->meta_data();
-        auto constraint = this->constraint();
-        ioh::common::Factory<P, int, int>::instance().include(
-            meta_data.name, meta_data.problem_id,
-            [=](const int instance, const int n_variables)
-            {
-                return std::make_shared<PyProblem<P, T>>(
-                    MetaData(meta_data.problem_id, instance, meta_data.name,
-                             n_variables, meta_data.n_objectives, meta_data.optimization_type),
-                    constraint
-                    );
-            });
-        return true;
-    }
-
-public:
-    explicit PyProblem(const MetaData& meta_data, const Constraint<T>& constraint) :
-        P(meta_data, constraint)
-    {
-    }
-
-    explicit PyProblem(const std::string &name, const int n_variables = 5,
-                       const int n_objectives = 1,
-                       const int instance = 1, const bool is_minimization = true,
-                       Constraint<T> constraint = Constraint<T>()) :
-        P(MetaData(instance, name, n_variables, n_objectives, is_minimization
-                   ? ioh::common::OptimizationType::Minimization
-                   : ioh::common::OptimizationType::Maximization), constraint)
-    {
-        static auto registered = perform_registration();
-    }
-
-    std::vector<double> evaluate(const std::vector<T> &x) override
-    {
-        PYBIND11_OVERRIDE_PURE(std::vector<double>, P, evaluate, x);
-    }
-
-    [[nodiscard]]
-    std::vector<T> transform_variables(std::vector<T> x) override
-    {
-        PYBIND11_OVERRIDE(std::vector<T>, P, transform_variables, x);
-    }
-
-    [[nodiscard]]
-    std::vector<double> transform_objectives(std::vector<double> y) override
-    {
-        PYBIND11_OVERRIDE(std::vector<double>, P, transform_objectives, y);
-    }
-};
-
-template <typename ProblemType, typename T>
-void define_base_class(py::module &m, const std::string &name)
-{
-    using PyProblem = PyProblem<ProblemType, T>;
-    using Factory = ioh::common::Factory<ProblemType, int, int>;
-    define_factory<ProblemType>(m, name + "Factory");
-
-    py::options options;
-    options.disable_function_signatures();
-
-    py::class_<ProblemType, PyProblem, std::shared_ptr<ProblemType>>(m, name.c_str(), py::buffer_protocol())
-        .def(py::init<const std::string, int, int, int, bool, Constraint<T>>(),
-             py::arg("name"),
-             py::arg("n_variables") = 5,
-             py::arg("n_objectives") = 1,
-             py::arg("instance") = 1,
-             py::arg("is_minimization") = true,
-             py::arg("constraint") = Constraint<T>(5))
-        .def("reset", &ProblemType::reset, R"pbdoc(
-            Reset all state-variables of the problem.
-        )pbdoc")
-        .def("attach_logger", &ProblemType::attach_logger, R"pbdoc(
-            Attach a logger to the problem to allow performance tracking.
-
-            Parameters
-            ----------
-                logger: A logger-object from the IOHexperimenter 'logger' module.
-        )pbdoc")
-        .def("detach_logger", &ProblemType::detach_logger, R"pbdoc(
-            Remove the specified logger from the problem.
-
-            Parameters
-            ----------
-                logger: A logger-object from the IOHexperimenter 'logger' module.
-        )pbdoc")
-        .def("__call__", &ProblemType::operator(), R"pbdoc(
-            Evaluate the problem.
-
-            Parameters
-            ----------
-                x: a 1-dimensional array / list of size equal to the dimension of this problem
-        )pbdoc")
-        .def_static("factory", &Factory::instance, py::return_value_policy::reference, "A factory method to get the relevant problem. Recommended is to use the 'get_problem'-function instead.")
-        .def_property_readonly("log_info", &ProblemType::log_info, "Check what data is being sent to the logger.")
-        .def_property_readonly("state", &ProblemType::state, "The current state of the problem: all variables which change during the optimization procedure.")
-        .def_property_readonly("meta_data", &ProblemType::meta_data, "The meta-data of the problem: these variables are static during the lifetime of the problem.")
-        .def_property_readonly("objective", &ProblemType::objective, "The optimal point and value for the current instanciation of the problem.")
-        .def_property_readonly("constraint", &ProblemType::constraint, "The constraints (bounds) of the problem.")
-        .def("__repr__", [=](const ProblemType &p)
-        {
-            using namespace ioh::common;
-            const auto meta_data = p.meta_data();
-            return "<" + name + string_format("Problem %d. ", meta_data.problem_id) +
-                meta_data.name + string_format(" (%d %d)>", meta_data.instance, meta_data.n_variables);
-        });
-}
-
-template <typename T>
-void define_wrapper_functions(py::module &m, const std::string &class_name, const std::string &function_name)
-{
-    using WrappedProblem = WrappedProblem<T>;
-    py::class_<WrappedProblem, Problem<T>, std::shared_ptr<WrappedProblem>>(m, class_name.c_str(), py::buffer_protocol());
-    m.def(function_name.c_str(), &wrap_function<T>,
-          py::arg("f"),
-          py::arg("name"),
-          py::arg("n_variables") = 5,
-          py::arg("n_objectives") = 1,
-          py::arg("optimization_type") = ioh::common::OptimizationType::Minimization,
-          py::arg("constraint") = Constraint<T>(5),
-          py::return_value_policy::reference
-        );
-}
-
-void define_helper_classes(py::module &m)
-{
-    py::enum_<ioh::common::OptimizationType>(m, "OptimizationType")
-        .value("Maximization", ioh::common::OptimizationType::Maximization)
-        .value("Minimization", ioh::common::OptimizationType::Minimization)
-        .export_values();
-
-    define_solution<double>(m, "RealSolution");
-    define_solution<int>(m, "IntegerSolution");
-    define_constraint<int>(m, "IntegerConstraint");
-    define_constraint<double>(m, "RealConstraint");
-    define_state<double>(m, "RealState");
-    define_state<int>(m, "IntegerState");
-
-
-    py::class_<MetaData>(m, "MetaData")
-        .def(py::init<int, int, std::string, int, int, ioh::common::OptimizationType>())
-        .def_readonly("instance", &MetaData::instance, "The instance number of the current problem")
-        .def_readonly("problem_id", &MetaData::problem_id, "The id of the problem within its suite")
-        .def_readonly("name", &MetaData::name, "The name of the current problem")
-        .def_readonly("optimization_type", &MetaData::optimization_type, "The type of problem (maximization or minimization)")
-        .def_readonly("n_variables", &MetaData::n_variables, "The number of variables (dimension) of the current problem")
-        .def_readonly("n_objectives", &MetaData::n_objectives, "The number of objectives of the current problem")
-        .def_readonly("initial_objective_value", &MetaData::initial_objective_value); //  What does this variable mean?
-
-    py::class_<ioh::logger::LogInfo>(m, "LogInfo")
-        .def(py::init<size_t, double, double, double, Solution<double>, Solution<double>>())
-        .def_readonly("evaluations", &ioh::logger::LogInfo::evaluations, "The number of evaluations performed on the current problem so far")
-        .def_readonly("y_best", &ioh::logger::LogInfo::y_best, "The best fitness value found so far")
-        .def_readonly("transformed_y", &ioh::logger::LogInfo::transformed_y, "The internal representation of the current fitness value")
-        .def_readonly("transformed_y_best", &ioh::logger::LogInfo::transformed_y_best, "The internal representation of the best-so-far fitness")
-        .def_readonly("current", &ioh::logger::LogInfo::current, "The fitness of the last evaluated solution")
-        .def_readonly("objective", &ioh::logger::LogInfo::objective, "The best possible fitness value");
-}
-
-void define_pbo_problems(py::module& m)
-{
-    define_factory<PBO>(m, "PBOFactory");
-    py::class_<PBO, Integer, std::shared_ptr<PBO>>(
-        m, "PBO",
-        R"pbdoc(
-            Pseudo-Boolean Optimization (PBO) problem set, which contains 25 test functions taking
-            their domain on {0, 1}^n, where n is the length of bitstrings.
-
-            In PBO, we cover some theory-motivated function, e.g., OneMax and LeadingOnes
-            as well as others with more practical relevance, e.g., the NK Landscape [DoerrYHWSB20].
-            We also utilized the so-called W-model for generating/enriching the problem set [WeiseW18].
-
-            Reference
-            ---------
-            [DoerrYHWSB20] Carola Doerr, Furong Ye, Naama Horesh, Hao Wang, Ofer M. Shir, and Thomas Bäck.
-            "Benchmarking discrete optimization heuristics with IOHprofiler." Applied Soft Computing 88 (2020): 106027.
-
-            [WeiseW18] Thomas Weise and Zijun Wu. "Difficult features of combinatorial optimization problems and
-            the tunable w-model benchmark problem for simulating them." In Proceedings of the Genetic
-            and Evolutionary Computation Conference Companion, pp. 1769-1776. 2018.
-
-        )pbdoc"
-    )
-        .def_static("factory", &ioh::common::Factory<PBO, int, int>::instance, py::return_value_policy::reference)
-    ;
-    py::class_<pbo::OneMax, Integer, std::shared_ptr<pbo::OneMax>>(
-        m, "OneMax", py::is_final(),
-        R"pbdoc(
-            OneMax:
-            {0,1}^n → [0..n], x ↦ ∑_{i=1}^n x_i.
-
-        )pbdoc")
-        .def(py::init<int, int>());
-    py::class_<pbo::LeadingOnes, Integer, std::shared_ptr<pbo::LeadingOnes>>(
-        m, "LeadingOnes", py::is_final(),
-        R"pbdoc(
-            LeadingOnes:
-            {0,1}^n → [0..n], x ↦ max{i∈[0..n] ∣ ∀j≤i: x_j=1}
-
-        )pbdoc")
-        .def(py::init<int, int>());
-    py::class_<pbo::Linear, Integer, std::shared_ptr<pbo::Linear>>(
-        m, "Linear", py::is_final(),
-        R"pbdoc(
-            A Linear Function with Harmonic Weights:
-            {0,1}^n → ℝ, x ↦ ∑_i i * x_i
-
-        )pbdoc")
-        .def(py::init<int, int>());
-    py::class_<pbo::OneMaxDummy1, Integer, std::shared_ptr<pbo::OneMaxDummy1>>(m, "OneMaxDummy1", py::is_final())
-        .def(py::init<int, int>());
-    py::class_<pbo::OneMaxDummy2, Integer, std::shared_ptr<pbo::OneMaxDummy2>>(m, "OneMaxDummy2", py::is_final())
-        .def(py::init<int, int>());
-    py::class_<pbo::OneMaxNeutrality, Integer, std::shared_ptr<pbo::OneMaxNeutrality>>(m, "OneMaxNeutrality", py::is_final())
-        .def(py::init<int, int>());
-    py::class_<pbo::OneMaxEpistasis, Integer, std::shared_ptr<pbo::OneMaxEpistasis>>(m, "OneMaxEpistasis", py::is_final())
-        .def(py::init<int, int>());
-    py::class_<pbo::OneMaxRuggedness1, Integer, std::shared_ptr<pbo::OneMaxRuggedness1>>(m, "OneMaxRuggedness1", py::is_final())
-        .def(py::init<int, int>());
-    py::class_<pbo::OneMaxRuggedness2, Integer, std::shared_ptr<pbo::OneMaxRuggedness2>>(m, "OneMaxRuggedness2", py::is_final())
-        .def(py::init<int, int>());
-    py::class_<pbo::OneMaxRuggedness3, Integer, std::shared_ptr<pbo::OneMaxRuggedness3>>(m, "OneMaxRuggedness3", py::is_final())
-        .def(py::init<int, int>());
-    py::class_<pbo::LeadingOnesDummy1, Integer, std::shared_ptr<pbo::LeadingOnesDummy1>>(m, "LeadingOnesDummy1", py::is_final())
-        .def(py::init<int, int>());
-    py::class_<pbo::LeadingOnesDummy2, Integer, std::shared_ptr<pbo::LeadingOnesDummy2>>(m, "LeadingOnesDummy2", py::is_final())
-        .def(py::init<int, int>());
-    py::class_<pbo::LeadingOnesNeutrality, Integer, std::shared_ptr<pbo::LeadingOnesNeutrality>>(m, "LeadingOnesNeutrality", py::is_final())
-        .def(py::init<int, int>());
-    py::class_<pbo::LeadingOnesEpistasis, Integer, std::shared_ptr<pbo::LeadingOnesEpistasis>>(m, "LeadingOnesEpistasis", py::is_final())
-        .def(py::init<int, int>());
-    py::class_<pbo::LeadingOnesRuggedness1, Integer, std::shared_ptr<pbo::LeadingOnesRuggedness1>>(m, "LeadingOnesRuggedness1", py::is_final())
-        .def(py::init<int, int>());
-    py::class_<pbo::LeadingOnesRuggedness2, Integer, std::shared_ptr<pbo::LeadingOnesRuggedness2>>(m, "LeadingOnesRuggedness2", py::is_final())
-        .def(py::init<int, int>());
-    py::class_<pbo::LeadingOnesRuggedness3, Integer, std::shared_ptr<pbo::LeadingOnesRuggedness3>>(m, "LeadingOnesRuggedness3", py::is_final())
-        .def(py::init<int, int>());
-    py::class_<pbo::LABS, Integer, std::shared_ptr<pbo::LABS>>(
-        m, "LABS", py::is_final(),
-        R"pbdoc(
-            Low Autocorrelation Binary Sequences (LABS):
-            x ↦ n^2 / 2∑_{k=1}^{n-1}(∑_{i=1}^{n−k}s_is_{i+k})^2, where s_i = 2x_i − 1
-
-        )pbdoc"
-    )
-        .def(py::init<int, int>());
-    py::class_<pbo::IsingRing, Integer, std::shared_ptr<pbo::IsingRing>>(m, "IsingRing", py::is_final())
-        .def(py::init<int, int>());
-    py::class_<pbo::IsingTorus, Integer, std::shared_ptr<pbo::IsingTorus>>(m, "IsingTorus", py::is_final())
-        .def(py::init<int, int>());
-    py::class_<pbo::IsingTriangular, Integer, std::shared_ptr<pbo::IsingTriangular>>(m, "IsingTriangular", py::is_final())
-        .def(py::init<int, int>());
-    py::class_<pbo::MIS, Integer, std::shared_ptr<pbo::MIS>>(m, "MIS", py::is_final())
-        .def(py::init<int, int>());
-    py::class_<pbo::NQueens, Integer, std::shared_ptr<pbo::NQueens>>(m, "NQueens", py::is_final())
-        .def(py::init<int, int>());
-    py::class_<pbo::ConcatenatedTrap, Integer, std::shared_ptr<pbo::ConcatenatedTrap>>(m, "ConcatenatedTra", py::is_final())
-        .def(py::init<int, int>());
-}
-
-void define_bbob_problems(py::module& m)
-{
-    define_factory<BBOB>(m, "BBOBFactory");
-    py::class_<BBOB, Real, std::shared_ptr<BBOB>>(
-        m, "BBOB",
-        R"pbdoc(
-            Black-Box Optimization Benchmarking (BBOB) problem set, which contains 24 noiseless
-            real-valued test functions supported on [-5, 5]^n, where n is the dimensionality.
-
-            This problem was orginally proposed by Hansen et. al. in [FinckHRA10] and was implemented
-            as the core component of the COmparing Continous Optimizer (COCO) platform [HansenARMTB20].
-
-            We took the implementation of those 24 functions in
-            https://github.com/numbbo/coco/tree/master/code-experiments/src (v2.2)
-            and adopted those to our framework.
-
-            We have acknowledged and specified in our license file
-            https://github.com/IOHprofiler/IOHexperimenter/blob/master/LICENSE.md
-            the usage and modification to the COCO/BBOB sources.
-
-            Reference
-            ---------
-            [HansenARMTB20] Nikolaus Hansen, Anne Auger, Raymond Ros, Olaf Mersmann,
-            Tea Tusar, and Dimo Brockhoff. "COCO: A platform for comparing continuous optimizers in
-            a black-box setting." Optimization Methods and Software (2020): 1-31.
-
-            [FinckHRA10] Steffen Finck, Nikolaus Hansen, Raymond Ros, and Anne Auger.
-            "Real-parameter black-box optimization benchmarking 2009: Presentation of the noiseless functions."
-            Technical Report 2009/20, Research Center PPE, 2009. Updated February, 2010.
-
-        )pbdoc"
-    )
-        .def_static("factory", &ioh::common::Factory<BBOB, int, int>::instance, py::return_value_policy::reference)
-    ;
-    py::class_<bbob::Sphere, Real, std::shared_ptr<bbob::Sphere>>(m, "Sphere", py::is_final())
-        .def(py::init<int, int>());
-    py::class_<bbob::Ellipsoid, Real, std::shared_ptr<bbob::Ellipsoid>>(m, "Ellipsoid", py::is_final())
-        .def(py::init<int, int>());
-    py::class_<bbob::Rastrigin, Real, std::shared_ptr<bbob::Rastrigin>>(m, "Rastrigin", py::is_final())
-        .def(py::init<int, int>());
-    py::class_<bbob::BuecheRastrigin, Real, std::shared_ptr<bbob::BuecheRastrigin>>(m, "BuecheRastrigin", py::is_final())
-        .def(py::init<int, int>());
-    py::class_<bbob::LinearSlope, Real, std::shared_ptr<bbob::LinearSlope>>(m, "LinearSlope", py::is_final())
-        .def(py::init<int, int>());
-    py::class_<bbob::AttractiveSector, Real, std::shared_ptr<bbob::AttractiveSector>>(m, "AttractiveSector", py::is_final())
-        .def(py::init<int, int>());
-    py::class_<bbob::StepEllipsoid, Real, std::shared_ptr<bbob::StepEllipsoid>>(m, "StepEllipsoid", py::is_final())
-        .def(py::init<int, int>());
-    py::class_<bbob::Rosenbrock, Real, std::shared_ptr<bbob::Rosenbrock>>(m, "Rosenbrock", py::is_final())
-        .def(py::init<int, int>());
-    py::class_<bbob::RosenbrockRotated, Real, std::shared_ptr<bbob::RosenbrockRotated>>(m, "RosenbrockRotated", py::is_final())
-        .def(py::init<int, int>());
-    py::class_<bbob::EllipsoidRotated, Real, std::shared_ptr<bbob::EllipsoidRotated>>(m, "EllipsoidRotated", py::is_final())
-        .def(py::init<int, int>());
-    py::class_<bbob::Discus, Real, std::shared_ptr<bbob::Discus>>(m, "Discus", py::is_final())
-        .def(py::init<int, int>());
-    py::class_<bbob::BentCigar, Real, std::shared_ptr<bbob::BentCigar>>(m, "BentCigar", py::is_final())
-        .def(py::init<int, int>());
-    py::class_<bbob::SharpRidge, Real, std::shared_ptr<bbob::SharpRidge>>(m, "SharpRidge", py::is_final())
-        .def(py::init<int, int>());
-    py::class_<bbob::DifferentPowers, Real, std::shared_ptr<bbob::DifferentPowers>>(m, "DifferentPowers", py::is_final())
-        .def(py::init<int, int>());
-    py::class_<bbob::RastriginRotated, Real, std::shared_ptr<bbob::RastriginRotated>>(m, "RastriginRotated", py::is_final())
-        .def(py::init<int, int>());
-    py::class_<bbob::Weierstrass, Real, std::shared_ptr<bbob::Weierstrass>>(m, "Weierstrass", py::is_final())
-        .def(py::init<int, int>());
-    py::class_<bbob::Schaffers10, Real, std::shared_ptr<bbob::Schaffers10>>(m, "Schaffers10", py::is_final())
-        .def(py::init<int, int>());
-    py::class_<bbob::Schaffers1000, Real, std::shared_ptr<bbob::Schaffers1000>>(m, "Schaffers1000", py::is_final())
-        .def(py::init<int, int>());
-    py::class_<bbob::GriewankRosenBrock, Real, std::shared_ptr<bbob::GriewankRosenBrock>>(m, "GriewankRosenBrock", py::is_final())
-        .def(py::init<int, int>());
-    py::class_<bbob::Schwefel, Real, std::shared_ptr<bbob::Schwefel>>(m, "Schwefel", py::is_final())
-        .def(py::init<int, int>());
-    py::class_<bbob::Gallagher101, Real, std::shared_ptr<bbob::Gallagher101>>(m, "Gallagher101", py::is_final())
-        .def(py::init<int, int>());
-    py::class_<bbob::Gallagher21, Real, std::shared_ptr<bbob::Gallagher21>>(m, "Gallagher21", py::is_final())
-        .def(py::init<int, int>());
-    py::class_<bbob::Katsuura, Real, std::shared_ptr<bbob::Katsuura>>(m, "Katsuura", py::is_final())
-        .def(py::init<int, int>());
-    py::class_<bbob::LunacekBiRastrigin, Real, std::shared_ptr<bbob::LunacekBiRastrigin>>(m, "LunacekBiRastrigin", py::is_final())
-        .def(py::init<int, int>());
-}
-
-void define_problem_bases(py::module &m)
-{
-    define_base_class<Real, double>(m, "Real");
-    define_base_class<Integer, int>(m, "Integer");
-    define_wrapper_functions<double>(m, "RealWrappedProblem", "wrap_real_problem");
-    define_wrapper_functions<int>(m, "IntegerWrappedProblem", "wrap_integer_problem");
-}
-
-void define_problem(py::module &m)
-{
-    define_problem_bases(m);
-    define_bbob_problems(m);
-    define_pbo_problems(m);
-}
->>>>>>> 5dd73c79
+}