#pragma once

#include "utils.hpp"
#include "ioh/logger.hpp"

namespace ioh
{
    namespace problem
    {
        template <typename T>
        class Problem
        {
        protected:
            MetaData meta_data_;
            Constraint<T> constraint_;
            State<T> state_;
            Solution<T> objective_;
            Logger *logger_{};
            log::Info log_info_;

            [[nodiscard]]
            bool check_input_dimensions(const std::vector<T> &x)
            {
                if (x.empty())
                {
                    common::log::warning("The solution is empty.");
                    return false;
                }
                if (x.size() != static_cast<size_t>(meta_data_.n_variables))
                {
                    common::log::warning("The dimension of solution is incorrect.");
                    return false;
                }
                return true;
            }

            template <typename Integer = T>
            typename std::enable_if<std::is_integral<Integer>::value, bool>::type check_input(const std::vector<T> &x)
            {
                return check_input_dimensions(x);
            }

            template <typename Floating = T>
            typename std::enable_if<std::is_floating_point<Floating>::value, bool>::type check_input(
                const std::vector<T> &x)
            {
                if (!check_input_dimensions(x))
                    return false;

                if (common::all_finite(x))
                    return true;

                if (common::has_nan(x))
                {
                    common::log::warning("The solution contains NaN.");
                    return false;
                }
                if (common::has_inf(x))
                {
                    common::log::warning("The solution contains Inf.");
                    return false;
                }
                common::log::warning("The solution contains invalid values.");
                return false;
            }

            [[nodiscard]]
            virtual double evaluate(const std::vector<T> &x) = 0;


            [[nodiscard]]
            virtual std::vector<T> transform_variables(std::vector<T> x)
            {
                return x;
            }

            [[nodiscard]]
            virtual double transform_objectives(const double y)
            {
                return y;
            }

        public:
            explicit Problem(MetaData meta_data, Constraint<T> constraint, Solution<T> objective) :
                meta_data_(std::move(meta_data)), constraint_(std::move(constraint)),
                objective_(std::move(objective))
            {
                state_ = State<T>({std::vector<T>(meta_data_.n_variables, std::numeric_limits<T>::signaling_NaN()),
                                meta_data_.initial_objective_value});

                constraint_.check_size(meta_data_.n_variables);

                log_info_.optimum = objective_.as_double();
                log_info_.current = state_.current.as_double();
            }

            explicit Problem(MetaData meta_data, Constraint<T> constraint = Constraint<T>()):
                Problem(meta_data, constraint, {
                            std::vector<T>(meta_data.n_variables, std::numeric_limits<T>::signaling_NaN()),
                            meta_data.optimization_type == common::OptimizationType::Minimization
                            ? -std::numeric_limits<double>::infinity()
                            : std::numeric_limits<double>::infinity()
                        })
            {
            }

            virtual ~Problem() = default;


            virtual void reset()
            {
                state_.reset();
                if (logger_ != nullptr)
                    logger_->attach_problem(meta_data_);
            }

            /**
             * \brief Update the current log info
             */
            virtual void update_log_info()
            {
                log_info_.evaluations = static_cast<size_t>(state_.evaluations);
<<<<<<< HEAD
                log_info_.raw_y_best = state_.current_best_internal.y.at(0);
                log_info_.transformed_y = state_.current.y.at(0);
                log_info_.transformed_y_best = state_.current_best.y.at(0);
=======
                log_info_.y_best = state_.current_best_internal.y;
                log_info_.transformed_y = state_.current.y;
                log_info_.transformed_y_best = state_.current_best.y;
>>>>>>> eaac44dd
                log_info_.current = state_.current.as_double();
            }

            [[nodiscard]]
<<<<<<< HEAD
            log::Info& log_info()
=======
            logger::LogInfo &log_info()
>>>>>>> eaac44dd
            {
                return log_info_;
            }

            void attach_logger(Logger &logger)
            {
                logger_ = &logger;
                logger_->attach_problem(meta_data_);
            }

            void detach_logger()
            {
                if (logger_ != nullptr)
                    logger_->reset();
                logger_ = nullptr;
            }

            double operator()(const std::vector<T> &x)
            {
                if (!check_input(x))
                    return std::numeric_limits<double>::signaling_NaN();

                state_.current.x = x;
                state_.current_internal.x = transform_variables(x);
                state_.current_internal.y = evaluate(state_.current_internal.x);
                state_.current.y = transform_objectives(state_.current_internal.y);
                state_.update(meta_data_, objective_);
                if (logger_ != nullptr)
                {
                    update_log_info();
                    logger_->log(log_info());
                }
                return state_.current.y;
            }

            [[nodiscard]]
            MetaData meta_data() const
            {
                return meta_data_;
            }

            [[nodiscard]]
            Solution<T> objective() const
            {
                return objective_;
            }

            [[nodiscard]]
            State<T> state() const
            {
                return state_;
            }

            [[nodiscard]]
            Constraint<T> constraint() const
            {
                return constraint_;
            }

            friend std::ostream &operator<<(std::ostream &os, const Problem &obj)
            {
                return os
                    << "Problem(\n\t" << obj.meta_data_
                    << "\n\tconstraint: " << obj.constraint_
                    << "\n\tstate: " << obj.state_
                    << "\n\tobjective: " << obj.objective_ << "\n)";
            }
        };

        template <typename T>
        using Function = std::function<double(const std::vector<T> &)>;

        template <typename ProblemType>
        using ProblemRegistryType = common::RegisterWithFactory<ProblemType, int, int>;

        template <typename ProblemType>
        using ProblemFactoryType = common::Factory<ProblemType, int, int>;

        template <class Derived, class Parent>
        using AutomaticProblemRegistration = common::AutomaticTypeRegistration<Derived, ProblemRegistryType<Parent>>;

        template <class Parent>
        using ProblemRegistry = ProblemRegistryType<Parent>;

        template <typename T>
        class WrappedProblem final : public Problem<T>
        {
        protected:
            Function<T> function_;

            double evaluate(const std::vector<T> &x) override
            {
                return function_(x);
            }

        public:
            WrappedProblem(Function<T> f, const std::string &name, const int n_variables,
                           const common::OptimizationType optimization_type = common::OptimizationType::Minimization,
                           Constraint<T> constraint = Constraint<T>()
                ) :
                Problem<T>(MetaData(0, name, n_variables, optimization_type), constraint),
                function_(f)
            {
            }
        };

        template <typename T>
        WrappedProblem<T> wrap_function(Function<T> f, const std::string &name, const int n_variables = 5,
                                        const common::OptimizationType optimization_type =
                                            common::OptimizationType::Minimization,
                                        Constraint<T> constraint = Constraint<T>())
        {
            ProblemFactoryType<Problem<T>>::instance().include(name, 0, [=](const int, const int dimension)
            {
                return std::make_unique<WrappedProblem<T>>(f, name, dimension, optimization_type);
            });
            return WrappedProblem<T>{f, name, n_variables, optimization_type, constraint};
        }

        using Real = Problem<double>;
        using Integer = Problem<int>;

        template <typename ProblemType>
        class RealProblem : public Real, AutomaticProblemRegistration<ProblemType, Real>
        {
        public:
            using Real::Real;
        };

        template <typename ProblemType>
        struct IntegerProblem : Integer, AutomaticProblemRegistration<ProblemType, Integer>
        {
            using Integer::Integer;
        };
    }
}
<|MERGE_RESOLUTION|>--- conflicted
+++ resolved
@@ -1,276 +1,266 @@
-#pragma once
-
-#include "utils.hpp"
-#include "ioh/logger.hpp"
-
-namespace ioh
-{
-    namespace problem
-    {
-        template <typename T>
-        class Problem
-        {
-        protected:
-            MetaData meta_data_;
-            Constraint<T> constraint_;
-            State<T> state_;
-            Solution<T> objective_;
-            Logger *logger_{};
-            log::Info log_info_;
-
-            [[nodiscard]]
-            bool check_input_dimensions(const std::vector<T> &x)
-            {
-                if (x.empty())
-                {
-                    common::log::warning("The solution is empty.");
-                    return false;
-                }
-                if (x.size() != static_cast<size_t>(meta_data_.n_variables))
-                {
-                    common::log::warning("The dimension of solution is incorrect.");
-                    return false;
-                }
-                return true;
-            }
-
-            template <typename Integer = T>
-            typename std::enable_if<std::is_integral<Integer>::value, bool>::type check_input(const std::vector<T> &x)
-            {
-                return check_input_dimensions(x);
-            }
-
-            template <typename Floating = T>
-            typename std::enable_if<std::is_floating_point<Floating>::value, bool>::type check_input(
-                const std::vector<T> &x)
-            {
-                if (!check_input_dimensions(x))
-                    return false;
-
-                if (common::all_finite(x))
-                    return true;
-
-                if (common::has_nan(x))
-                {
-                    common::log::warning("The solution contains NaN.");
-                    return false;
-                }
-                if (common::has_inf(x))
-                {
-                    common::log::warning("The solution contains Inf.");
-                    return false;
-                }
-                common::log::warning("The solution contains invalid values.");
-                return false;
-            }
-
-            [[nodiscard]]
-            virtual double evaluate(const std::vector<T> &x) = 0;
-
-
-            [[nodiscard]]
-            virtual std::vector<T> transform_variables(std::vector<T> x)
-            {
-                return x;
-            }
-
-            [[nodiscard]]
-            virtual double transform_objectives(const double y)
-            {
-                return y;
-            }
-
-        public:
-            explicit Problem(MetaData meta_data, Constraint<T> constraint, Solution<T> objective) :
-                meta_data_(std::move(meta_data)), constraint_(std::move(constraint)),
-                objective_(std::move(objective))
-            {
-                state_ = State<T>({std::vector<T>(meta_data_.n_variables, std::numeric_limits<T>::signaling_NaN()),
-                                meta_data_.initial_objective_value});
-
-                constraint_.check_size(meta_data_.n_variables);
-
-                log_info_.optimum = objective_.as_double();
-                log_info_.current = state_.current.as_double();
-            }
-
-            explicit Problem(MetaData meta_data, Constraint<T> constraint = Constraint<T>()):
-                Problem(meta_data, constraint, {
-                            std::vector<T>(meta_data.n_variables, std::numeric_limits<T>::signaling_NaN()),
-                            meta_data.optimization_type == common::OptimizationType::Minimization
-                            ? -std::numeric_limits<double>::infinity()
-                            : std::numeric_limits<double>::infinity()
-                        })
-            {
-            }
-
-            virtual ~Problem() = default;
-
-
-            virtual void reset()
-            {
-                state_.reset();
-                if (logger_ != nullptr)
-                    logger_->attach_problem(meta_data_);
-            }
-
-            /**
-             * \brief Update the current log info
-             */
-            virtual void update_log_info()
-            {
-                log_info_.evaluations = static_cast<size_t>(state_.evaluations);
-<<<<<<< HEAD
-                log_info_.raw_y_best = state_.current_best_internal.y.at(0);
-                log_info_.transformed_y = state_.current.y.at(0);
-                log_info_.transformed_y_best = state_.current_best.y.at(0);
-=======
-                log_info_.y_best = state_.current_best_internal.y;
-                log_info_.transformed_y = state_.current.y;
-                log_info_.transformed_y_best = state_.current_best.y;
->>>>>>> eaac44dd
-                log_info_.current = state_.current.as_double();
-            }
-
-            [[nodiscard]]
-<<<<<<< HEAD
-            log::Info& log_info()
-=======
-            logger::LogInfo &log_info()
->>>>>>> eaac44dd
-            {
-                return log_info_;
-            }
-
-            void attach_logger(Logger &logger)
-            {
-                logger_ = &logger;
-                logger_->attach_problem(meta_data_);
-            }
-
-            void detach_logger()
-            {
-                if (logger_ != nullptr)
-                    logger_->reset();
-                logger_ = nullptr;
-            }
-
-            double operator()(const std::vector<T> &x)
-            {
-                if (!check_input(x))
-                    return std::numeric_limits<double>::signaling_NaN();
-
-                state_.current.x = x;
-                state_.current_internal.x = transform_variables(x);
-                state_.current_internal.y = evaluate(state_.current_internal.x);
-                state_.current.y = transform_objectives(state_.current_internal.y);
-                state_.update(meta_data_, objective_);
-                if (logger_ != nullptr)
-                {
-                    update_log_info();
-                    logger_->log(log_info());
-                }
-                return state_.current.y;
-            }
-
-            [[nodiscard]]
-            MetaData meta_data() const
-            {
-                return meta_data_;
-            }
-
-            [[nodiscard]]
-            Solution<T> objective() const
-            {
-                return objective_;
-            }
-
-            [[nodiscard]]
-            State<T> state() const
-            {
-                return state_;
-            }
-
-            [[nodiscard]]
-            Constraint<T> constraint() const
-            {
-                return constraint_;
-            }
-
-            friend std::ostream &operator<<(std::ostream &os, const Problem &obj)
-            {
-                return os
-                    << "Problem(\n\t" << obj.meta_data_
-                    << "\n\tconstraint: " << obj.constraint_
-                    << "\n\tstate: " << obj.state_
-                    << "\n\tobjective: " << obj.objective_ << "\n)";
-            }
-        };
-
-        template <typename T>
-        using Function = std::function<double(const std::vector<T> &)>;
-
-        template <typename ProblemType>
-        using ProblemRegistryType = common::RegisterWithFactory<ProblemType, int, int>;
-
-        template <typename ProblemType>
-        using ProblemFactoryType = common::Factory<ProblemType, int, int>;
-
-        template <class Derived, class Parent>
-        using AutomaticProblemRegistration = common::AutomaticTypeRegistration<Derived, ProblemRegistryType<Parent>>;
-
-        template <class Parent>
-        using ProblemRegistry = ProblemRegistryType<Parent>;
-
-        template <typename T>
-        class WrappedProblem final : public Problem<T>
-        {
-        protected:
-            Function<T> function_;
-
-            double evaluate(const std::vector<T> &x) override
-            {
-                return function_(x);
-            }
-
-        public:
-            WrappedProblem(Function<T> f, const std::string &name, const int n_variables,
-                           const common::OptimizationType optimization_type = common::OptimizationType::Minimization,
-                           Constraint<T> constraint = Constraint<T>()
-                ) :
-                Problem<T>(MetaData(0, name, n_variables, optimization_type), constraint),
-                function_(f)
-            {
-            }
-        };
-
-        template <typename T>
-        WrappedProblem<T> wrap_function(Function<T> f, const std::string &name, const int n_variables = 5,
-                                        const common::OptimizationType optimization_type =
-                                            common::OptimizationType::Minimization,
-                                        Constraint<T> constraint = Constraint<T>())
-        {
-            ProblemFactoryType<Problem<T>>::instance().include(name, 0, [=](const int, const int dimension)
-            {
-                return std::make_unique<WrappedProblem<T>>(f, name, dimension, optimization_type);
-            });
-            return WrappedProblem<T>{f, name, n_variables, optimization_type, constraint};
-        }
-
-        using Real = Problem<double>;
-        using Integer = Problem<int>;
-
-        template <typename ProblemType>
-        class RealProblem : public Real, AutomaticProblemRegistration<ProblemType, Real>
-        {
-        public:
-            using Real::Real;
-        };
-
-        template <typename ProblemType>
-        struct IntegerProblem : Integer, AutomaticProblemRegistration<ProblemType, Integer>
-        {
-            using Integer::Integer;
-        };
-    }
-}
+#pragma once
+
+#include "utils.hpp"
+#include "ioh/logger.hpp"
+
+namespace ioh
+{
+    namespace problem
+    {
+        template <typename T>
+        class Problem
+        {
+        protected:
+            MetaData meta_data_;
+            Constraint<T> constraint_;
+            State<T> state_;
+            Solution<T> objective_;
+            Logger *logger_{};
+            logger::Info log_info_;
+
+            [[nodiscard]]
+            bool check_input_dimensions(const std::vector<T> &x)
+            {
+                if (x.empty())
+                {
+                    common::log::warning("The solution is empty.");
+                    return false;
+                }
+                if (x.size() != static_cast<size_t>(meta_data_.n_variables))
+                {
+                    common::log::warning("The dimension of solution is incorrect.");
+                    return false;
+                }
+                return true;
+            }
+
+            template <typename Integer = T>
+            typename std::enable_if<std::is_integral<Integer>::value, bool>::type check_input(const std::vector<T> &x)
+            {
+                return check_input_dimensions(x);
+            }
+
+            template <typename Floating = T>
+            typename std::enable_if<std::is_floating_point<Floating>::value, bool>::type check_input(
+                const std::vector<T> &x)
+            {
+                if (!check_input_dimensions(x))
+                    return false;
+
+                if (common::all_finite(x))
+                    return true;
+
+                if (common::has_nan(x))
+                {
+                    common::log::warning("The solution contains NaN.");
+                    return false;
+                }
+                if (common::has_inf(x))
+                {
+                    common::log::warning("The solution contains Inf.");
+                    return false;
+                }
+                common::log::warning("The solution contains invalid values.");
+                return false;
+            }
+
+            [[nodiscard]]
+            virtual double evaluate(const std::vector<T> &x) = 0;
+
+
+            [[nodiscard]]
+            virtual std::vector<T> transform_variables(std::vector<T> x)
+            {
+                return x;
+            }
+
+            [[nodiscard]]
+            virtual double transform_objectives(const double y)
+            {
+                return y;
+            }
+
+        public:
+            explicit Problem(MetaData meta_data, Constraint<T> constraint, Solution<T> objective) :
+                meta_data_(std::move(meta_data)), constraint_(std::move(constraint)),
+                objective_(std::move(objective))
+            {
+                state_ = State<T>({std::vector<T>(meta_data_.n_variables, std::numeric_limits<T>::signaling_NaN()),
+                                meta_data_.initial_objective_value});
+
+                constraint_.check_size(meta_data_.n_variables);
+
+                log_info_.optimum = objective_.as_double();
+                log_info_.current = state_.current.as_double();
+            }
+
+            explicit Problem(MetaData meta_data, Constraint<T> constraint = Constraint<T>()):
+                Problem(meta_data, constraint, {
+                            std::vector<T>(meta_data.n_variables, std::numeric_limits<T>::signaling_NaN()),
+                            meta_data.optimization_type == common::OptimizationType::Minimization
+                            ? -std::numeric_limits<double>::infinity()
+                            : std::numeric_limits<double>::infinity()
+                        })
+            {
+            }
+
+            virtual ~Problem() = default;
+
+
+            virtual void reset()
+            {
+                state_.reset();
+                if (logger_ != nullptr)
+                    logger_->attach_problem(meta_data_);
+            }
+
+            /**
+             * \brief Update the current log info
+             */
+            virtual void update_log_info()
+            {
+                log_info_.evaluations = static_cast<size_t>(state_.evaluations);
+                log_info_.raw_y_best = state_.current_best_internal.y;
+                log_info_.transformed_y = state_.current.y;
+                log_info_.transformed_y_best = state_.current_best.y;
+                log_info_.current = state_.current.as_double();
+            }
+
+            [[nodiscard]]
+            logger::Info &log_info()
+            {
+                return log_info_;
+            }
+
+            void attach_logger(Logger &logger)
+            {
+                logger_ = &logger;
+                logger_->attach_problem(meta_data_);
+            }
+
+            void detach_logger()
+            {
+                if (logger_ != nullptr)
+                    logger_->reset();
+                logger_ = nullptr;
+            }
+
+            double operator()(const std::vector<T> &x)
+            {
+                if (!check_input(x))
+                    return std::numeric_limits<double>::signaling_NaN();
+
+                state_.current.x = x;
+                state_.current_internal.x = transform_variables(x);
+                state_.current_internal.y = evaluate(state_.current_internal.x);
+                state_.current.y = transform_objectives(state_.current_internal.y);
+                state_.update(meta_data_, objective_);
+                if (logger_ != nullptr)
+                {
+                    update_log_info();
+                    logger_->log(log_info());
+                }
+                return state_.current.y;
+            }
+
+            [[nodiscard]]
+            MetaData meta_data() const
+            {
+                return meta_data_;
+            }
+
+            [[nodiscard]]
+            Solution<T> objective() const
+            {
+                return objective_;
+            }
+
+            [[nodiscard]]
+            State<T> state() const
+            {
+                return state_;
+            }
+
+            [[nodiscard]]
+            Constraint<T> constraint() const
+            {
+                return constraint_;
+            }
+
+            friend std::ostream &operator<<(std::ostream &os, const Problem &obj)
+            {
+                return os
+                    << "Problem(\n\t" << obj.meta_data_
+                    << "\n\tconstraint: " << obj.constraint_
+                    << "\n\tstate: " << obj.state_
+                    << "\n\tobjective: " << obj.objective_ << "\n)";
+            }
+        };
+
+        template <typename T>
+        using Function = std::function<double(const std::vector<T> &)>;
+
+        template <typename ProblemType>
+        using ProblemRegistryType = common::RegisterWithFactory<ProblemType, int, int>;
+
+        template <typename ProblemType>
+        using ProblemFactoryType = common::Factory<ProblemType, int, int>;
+
+        template <class Derived, class Parent>
+        using AutomaticProblemRegistration = common::AutomaticTypeRegistration<Derived, ProblemRegistryType<Parent>>;
+
+        template <class Parent>
+        using ProblemRegistry = ProblemRegistryType<Parent>;
+
+        template <typename T>
+        class WrappedProblem final : public Problem<T>
+        {
+        protected:
+            Function<T> function_;
+
+            double evaluate(const std::vector<T> &x) override
+            {
+                return function_(x);
+            }
+
+        public:
+            WrappedProblem(Function<T> f, const std::string &name, const int n_variables,
+                           const common::OptimizationType optimization_type = common::OptimizationType::Minimization,
+                           Constraint<T> constraint = Constraint<T>()
+                ) :
+                Problem<T>(MetaData(0, name, n_variables, optimization_type), constraint),
+                function_(f)
+            {
+            }
+        };
+
+        template <typename T>
+        WrappedProblem<T> wrap_function(Function<T> f, const std::string &name, const int n_variables = 5,
+                                        const common::OptimizationType optimization_type =
+                                            common::OptimizationType::Minimization,
+                                        Constraint<T> constraint = Constraint<T>())
+        {
+            ProblemFactoryType<Problem<T>>::instance().include(name, 0, [=](const int, const int dimension)
+            {
+                return std::make_unique<WrappedProblem<T>>(f, name, dimension, optimization_type);
+            });
+            return WrappedProblem<T>{f, name, n_variables, optimization_type, constraint};
+        }
+
+        using Real = Problem<double>;
+        using Integer = Problem<int>;
+
+        template <typename ProblemType>
+        class RealProblem : public Real, AutomaticProblemRegistration<ProblemType, Real>
+        {
+        public:
+            using Real::Real;
+        };
+
+        template <typename ProblemType>
+        struct IntegerProblem : Integer, AutomaticProblemRegistration<ProblemType, Integer>
+        {
+            using Integer::Integer;
+        };
+    }
+}