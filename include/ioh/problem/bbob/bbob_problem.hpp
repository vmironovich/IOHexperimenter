--- conflicted
+++ resolved
@@ -1,10 +1,7 @@
 #pragma once
 
 #include "ioh/problem/problem.hpp"
-<<<<<<< HEAD
-=======
 #include "ioh/problem/transformation.hpp"
->>>>>>> 00fdb54e
 
 namespace ioh::problem
 {
@@ -94,13 +91,8 @@
 
     template <typename ProblemType>
     class BBOProblem : public BBOB,
-<<<<<<< HEAD
-                     AutomaticProblemRegistration<ProblemType, BBOB>,
-                     AutomaticProblemRegistration<ProblemType, RealProblem>
-=======
                        AutomaticProblemRegistration<ProblemType, BBOB>,
                        AutomaticProblemRegistration<ProblemType, RealProblem>
->>>>>>> 00fdb54e
     {
     public:
         BBOProblem(const int problem_id, const int instance, const int n_variables, const std::string& name,
