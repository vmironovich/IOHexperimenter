--- conflicted
+++ resolved
@@ -40,12 +40,7 @@
 
     const auto dimension = 5;
 
-<<<<<<< HEAD
-    const auto& the_factory = ioh::problem::ProblemRegistry<ioh::problem::RealProblem>::instance();
-=======
-
     const auto& the_factory = ioh::problem::ProblemRegistry<ioh::problem::Real>::instance();
->>>>>>> 6429dc96
 
     const std::vector<std::shared_ptr<ioh::problem::Real>> items = {
          the_factory.create("Sphere", 1, dimension),
@@ -171,4 +166,3 @@
     // }
     std::cout << "done";
 }
-
